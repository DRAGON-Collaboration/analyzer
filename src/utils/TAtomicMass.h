///
/// \file TAtomicMass.h
/// \author G. Christian
/// \brief Defines the TAtomicMass class
///
#ifndef T_ATOMIC_MASS_H
#define T_ATOMIC_MASS_H
#include <map>
#include <memory>
#include <fstream>
#include <iostream>
#ifdef USE_ROOT
#include <TObject.h>
#endif


/// Class to extract and calculate atomic mass information from an AME file
class TAtomicMassTable
#ifdef USE_ROOT
	: public TObject
#endif
{
public:
	/// Contains information on a nucleus
	struct Nucleus_t {
		/// Symbol, e.g. 3He
		char fSymbol[3];
		/// Mass number
		int fA;
		/// Proton number
		int fZ;
		/// Neutron number
		int fN;
	};

	/// Contains mass excess information from AME file
	struct MassExcess_t {
		/// Nominal value of the mass excess (in keV)
		double fValue; // keV
		/// Error of the mass excess (in keV)
		double fError; // keV
		/// True if the AME entry is an extrapolation, false if not
		bool fExtrapolated;
	};

	/// Functor for map comparison
	struct CompareNucleus_t {
		bool operator() (const Nucleus_t& lhs, const Nucleus_t& rhs) const;
	};

#ifndef DOXYGEN_SKIP
<<<<<<< HEAD

=======
	
>>>>>>> 0894ff0f
private:

	typedef std::map<Nucleus_t, MassExcess_t, CompareNucleus_t> Map_t;

#endif // DOXYGEN_SKIP

public:
	/// Empty constructor
	TAtomicMassTable();
	/// Construct and open AME file
	TAtomicMassTable(const char* file);
	/// Opens a new AME file
	void SetFile(const char* filename);

	/// Returns struct containing nucleas information w/ Z, A
	const Nucleus_t* GetNucleus(int Z, int A) const;
	/// Returns struct containing nucleas information from its symbol, i.e. "11Li"
	const Nucleus_t* GetNucleus(const char* symbol) const;

	/// Returns mass excess information for nucleus w/ Z, A
	const MassExcess_t* GetMassExcess(int Z, int A) const;
	/// Returns mass excess information for nucleus from its symbol, i.e. "11Li"
	const MassExcess_t* GetMassExcess(const char* symbol) const;

	/// Manually sets the mass excess for a given nucleus
	void SetMassExcess(int Z, int A, double value, double error, bool extrapolated = false);

	/// Returns the _atomic_ mass excess value for a given nucleus, in keV/c^2
	double AtomicMassExcess(int Z, int A) const; //keV/c^2
	/// Returns the _atomic_ mass excess error for a given nucleus, in keV/c^2
	double AtomicMassExcessError(int Z, int A) const; // keV/c^2
	/// Returns the _atomic_ mass excess value for a given nucleus, in keV/c^2
	double AtomicMassExcess(const char* symbol) const; //keV/c^2
	/// Returns the _atomic_ mass excess error for a given nucleus, in keV/c^2
	double AtomicMassExcessError(const char* symbol) const; // keV/c^2

	/// Returns the _nuclear_ (fully ionized) mass value for a given nucleus, in keV/c^2
	double NuclearMass(int Z, int A) const; // keV/c^2
	/// Returns the _nuclear_ (fully ionized) mass error for a given nucleus, in keV/c^2
	double NuclearMassError(int Z, int A) const; // keV/c^2
	/// Returns the _nuclear_ (fully ionized) mass value for a given nucleus, in keV/c^2
	double NuclearMass(const char* symbol) const; // keV/c^2
	/// Returns the _nuclear_ (fully ionized) mass error for a given nucleus, in keV/c^2
	double NuclearMassError(const char* symbol) const; // keV/c^2

	/// Returns the _nuclear_ (fully ionized) mass value for a given nucleus, in AMU
	double NuclearMassAMU(int Z, int A) const { return NuclearMass(Z, A) / AMU(); } // AMU
	/// Returns the _nuclear_ (fully ionized) mass error for a given nucleus, in AMU
	double NuclearMassErrorAMU(int Z, int A) const { return NuclearMassError(Z, A) / AMU(); } //AMU
	/// Returns the _nuclear_ (fully ionized) mass value for a given nucleus, in AMU
	double NuclearMassAMU(const char* symbol) const { return NuclearMass(symbol) / AMU(); } // AMU
	/// Returns the _nuclear_ (fully ionized) mass error for a given nucleus, in AMU
	double NuclearMassErrorAMU(const char* symbol) const { return NuclearMassError(symbol) / AMU(); } //AMU

	/// Returns the ion (partially ionized) mass value for a given nucleus, in keV/c^2
	double IonMass(int Z, int A, int chargeState) const { return NuclearMass(Z, A) + ElectronMass()*(Z-chargeState); } // keV/c^2
	/// Returns the ion (partially ionized) mass error for a given nucleus, in keV/c^2
	double IonMassError(int Z, int A, int charge) const { return NuclearMassError(Z, A); } // keV/c^2
	/// Returns the ion (partially ionized) mass value for a given nucleus, in keV/c^2
	double IonMass(const char* symbol, int chargeState) const; // keV/c^2
	/// Returns the ion (partially ionized) mass error for a given nucleus, in keV/c^2
	double IonMassError(const char* symbol, int charge) const { return NuclearMassError(symbol); } // keV/c^2

	/// Returns the ion (partially ionized) mass value for a given nucleus, in AMU
	double IonMassAMU(int Z, int A, int chargeState) const { return IonMass(Z, A, chargeState) / AMU(); } // AMU
	/// Returns the ion (partially ionized) mass error for a given nucleus, in AMU
	double IonMassErrorAMU(int Z, int A, int chargeState) const { return NuclearMassErrorAMU(Z, A); } // AMU
	/// Returns the ion (partially ionized) mass value for a given nucleus, in AMU
	double IonMassAMU(const char* symbol, int chargeState) const { return IonMass(symbol, chargeState) / AMU(); } // AMU
	/// Returns the ion (partially ionized) mass error for a given nucleus, in AMU
	double IonMassErrorAMU(const char* symbol, int chargeState) const { return NuclearMassErrorAMU(symbol); } // AMU

	/// Calculate Q-value for a nuclear reaction
	double QValue(int Zt, int At, int Zb, int Ab, int Ze, int Ae, bool print = true) const;
	/// Calculate Q-value for a nuclear reaction (using symbols)
	double QValue(const char* beam, const char* target, const char* ejectile, bool print = true) const;


	/// Returns the AMU -> keV/c^2 conversion
	static double AMU() { return 931494.061; } // AMU->keV/c^2
	/// Returns the electron mass in keV/c^2
	static double ElectronMass() { return 510.998910; } // keV/c^2

private:
	void ParseFile(const char* = 0);
	bool ParseLine(const std::string&, Nucleus_t*, MassExcess_t*) const;

private:
	Map_t fMassData;

#ifdef USE_ROOT
	ClassDef(TAtomicMassTable, 1);
#endif
};


/// Global instance
extern TAtomicMassTable* gAtomicMassTable;

#endif

/* Local Variables:  */
/* mode: c++         */
/* End:              */<|MERGE_RESOLUTION|>--- conflicted
+++ resolved
@@ -49,11 +49,6 @@
 	};
 
 #ifndef DOXYGEN_SKIP
-<<<<<<< HEAD
-
-=======
-	
->>>>>>> 0894ff0f
 private:
 
 	typedef std::map<Nucleus_t, MassExcess_t, CompareNucleus_t> Map_t;
