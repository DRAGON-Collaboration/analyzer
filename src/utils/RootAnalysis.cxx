///
/// \file RootAnalysis.cxx
/// \author G. Christian
/// \brief Implements RootAnalysis.hxx
///
#include <vector>
#include <string>
#include <cassert>
#include <sstream>
#include <numeric>
#include <algorithm>

#include <TMath.h>
#include <TClass.h>
#include <TGraph.h>
#include <TGraphErrors.h>
#include <TString.h>
#include <TSystem.h>
#include <TThread.h>
#include <TRegexp.h>
#include <TFitResult.h>
#include <TDataMember.h>
#include <TTreeFormula.h>

#include "midas/Database.hxx"
#include "utils/Functions.hxx"
#include "Dragon.hxx"
#include "Constants.hxx"
#include "ErrorDragon.hxx"
#include "LinearFitter.hxx"
#include "TAtomicMass.h"
#include "RootAnalysis.hxx"


namespace dutils = dragon::utils;

namespace {
//
// Alias for surface barrier max channels
const Int_t NSB = dragon::SurfaceBarrier::MAX_CHANNELS;

//
// Get a branch from a tree and print an error message if input is bad
template <typename T>
TBranch* get_branch(TTree* t, T& valref, const char* name, const char* funcname = "") {
	TBranch* branch;
	Int_t code = t->SetBranchAddress(name, &valref, &branch);
	if(code < 0) {
		dutils::Error(funcname, __FILE__, __LINE__)
			<< "Couldn't set Branch \"" << name << "\" in TTree \"" << t->GetName() << "\"";
		return 0;
	}
	return branch;
}

//
// RAII class to change the MakeClass() option of a tree and reset it when done
class SetMakeClass_t {
	TTree* fTree;
	Int_t fMakeClass;
public:
	SetMakeClass_t(TTree* tree, Int_t make): fTree(tree)
		{
			if(fTree) {
				fMakeClass = fTree->GetMakeClass();
				fTree->SetMakeClass(make);
			}
		}
	~SetMakeClass_t() { if(fTree) fTree->SetMakeClass(fMakeClass); }
};

//
// Class to automatially reset TTree branch addresses
class AutoResetBranchAddresses {
	TObjArray fTrees;
public:
	AutoResetBranchAddresses(TTree* t) { fTrees.Add(t); }
	AutoResetBranchAddresses(TTree** tarr, Int_t n) {
		for(Int_t i=0; i< n; ++i) fTrees.Add(tarr[i]);
	}
	~AutoResetBranchAddresses() {
		for(Int_t i=0; i< fTrees.GetEntries(); ++i) {
			TTree* tree = static_cast<TTree*>(fTrees.At(i));
			if(tree) tree->ResetBranchAddresses();
		}
	}
};

//
// Delete a pointer and reset to NULL
template <class T> void Zap(T*& t)
{
	if(!t) return;
	delete t;
	t = 0;
}

} // namespace


// ============ namespace dragon Free Functions ============ //

void dragon::MakeChains(const Int_t* runnumbers, Int_t nruns, const char* format, Bool_t sonik)
{
	MakeChains("t", runnumbers, nruns, format, sonik);
}

void dragon::MakeChains(const char* prefix, const Int_t* runnumbers, Int_t nruns, const char* format, Bool_t sonik)
{
	///
	/// \param [in] runnumbers Pointer to a valid array of desired run numbers to chain together.
	/// \param [in] nruns Length of _runnumbers_.
	/// \param format String specifying the file name format, uses _printf_ syntax.
	///
	/// \note Does not return anything, but creates `new` heap-allocated TChains that become part of
	/// the present ROOT directory; these must be deleted by the user.
	if ( !(sonik) ){
		TChain* chain[] = {
			new TChain(Form("%s1",  "t"), "Head singles event."),
			new TChain(Form("%s2",  "t"), "Head scaler event."),
			new TChain(Form("%s3",  "t"), "Tail singles event."),
			new TChain(Form("%s4",  "t"), "Tail scaler event."),
			new TChain(Form("%s5",  "t"), "Coincidence event."),
			new TChain(Form("%s20", "t"), "Epics event."),
			new TChain(Form("%s6",  "t"), "Timestamp diagnostics."),
			new TChain(Form("%s7",  "t"), "Glocal run parameters.")
		};
		Int_t nchains = sizeof(chain) / sizeof(TChain*);

		for(Int_t i=0; i< nruns; ++i) {
			char fname[4096];
			sprintf(fname, format, runnumbers[i]);
			{
				TFile file(fname);
				if(file.IsZombie()) {
					dutils::Warning("MakeChains", __FILE__, __LINE__)
						<< "Skipping run " << runnumbers[i] << ", couldn't find file " << fname;
				}
			}

			for(int j=0; j< nchains; ++j) {
				chain[j]->AddFile(fname);
			}
		}

		chain[0]->SetName(Form("%s1",  prefix));
		chain[1]->SetName(Form("%s2",  prefix));
		chain[2]->SetName(Form("%s3",  prefix));
		chain[3]->SetName(Form("%s4",  prefix));
		chain[4]->SetName(Form("%s5",  prefix));
		chain[5]->SetName(Form("%s20", prefix));
		chain[6]->SetName(Form("%s6",  prefix));
		chain[7]->SetName(Form("%s7",  prefix));
	}
<<<<<<< HEAD
	
=======

>>>>>>> ebc19d91
	else{
		TChain* chain[] = {
			new TChain(Form("%s0",  "t"), "SONIK event."),
			// new TChain(Form("%s1",  "t"), "Head singles event."), Head DAQ not used with SONIK
			// new TChain(Form("%s2",  "t"), "Head scaler event."),
			new TChain(Form("%s3",  "t"), "Tail singles event."),
			new TChain(Form("%s4",  "t"), "Tail scaler event."),
			// new TChain(Form("%s5",  "t"), "Coincidence event."), Coincidence events N/A for SONIK
			new TChain(Form("%s20", "t"), "Epics event."),
			new TChain(Form("%s6",  "t"), "Timestamp diagnostics."),
			new TChain(Form("%s7",  "t"), "Glocal run parameters.")
		};
		Int_t nchains = sizeof(chain) / sizeof(TChain*);
	
		for(Int_t i=0; i< nruns; ++i) {
			char fname[4096];
			sprintf(fname, format, runnumbers[i]);
			{
				TFile file(fname);
				if(file.IsZombie()) {
					dutils::Warning("MakeChains", __FILE__, __LINE__)
						<< "Skipping run " << runnumbers[i] << ", couldn't find file " << fname;
				}
			}

			for(int j=0; j< nchains; ++j) {
				chain[j]->AddFile(fname);
			}
		}

		chain[0]->SetName(Form("%s0",  prefix));
		// chain[0]->SetName(Form("%s1",  prefix));
		// chain[1]->SetName(Form("%s2",  prefix));
		chain[1]->SetName(Form("%s3",  prefix));
		chain[2]->SetName(Form("%s4",  prefix));
		// chain[4]->SetName(Form("%s5",  prefix));
		chain[3]->SetName(Form("%s20", prefix));
		chain[4]->SetName(Form("%s6",  prefix));
		chain[5]->SetName(Form("%s7",  prefix));		
	}
}

void dragon::MakeChains(const char* prefix, const std::vector<Int_t>& runnumbers, const char* format, Bool_t sonik)
{
	MakeChains(prefix, &runnumbers[0], runnumbers.size(), format, sonik);
}

void dragon::MakeChains(const std::vector<Int_t>& runnumbers, const char* format, Bool_t sonik)
{
	///
	/// \param runnumbers vector of desired run numbers
	/// \param format same as the other version
	///
	MakeChains(&runnumbers[0], runnumbers.size(), format, sonik);
}

void dragon::FriendChain(TChain* chain, const char* friend_name, const char* friend_alias,
												 const char* format, const char* friend_format)
{
	///
	/// \param chain Initial chain, the one to which we are adding friends.
	/// \param friend_name Name of the TTree inside the friend files that you want to friend with
	///  _chain_
	/// \param friend_alias Desired alias that you want to give to the friend tree
	/// \param format printf style format for the _original_ file names
	/// \param friend_format printf style format for the _friend_ file names
	///
	Int_t runnum;
	TChain* friendchain = new TChain(friend_name);

	TString format0(format);
	gSystem->ExpandPathName(format0);
	for(Int_t i=0; i< chain->GetNtrees(); ++i) {
		TString filename0 = chain->GetListOfFiles()->At(i)->GetTitle();
		gSystem->ExpandPathName(filename0);

		sscanf(filename0, format0, &runnum);
		TString filename1 = Form(friend_format, runnum);
		gSystem->ExpandPathName(filename1);
		friendchain->AddFile(filename1);
	}

	chain->AddFriend(friendchain, friend_alias, kTRUE);
}

TFile* dragon::OpenRun(int runnum, const char* format)
{
	TFile* f = TFile::Open(Form(format, runnum));
	if(f && f->IsZombie() == kFALSE)
		gROOT->ProcessLine(Form("TFile* frun%d = (TFile*)%p;", runnum, f));
	else if (f) { f->Close(); f = 0; }
	return f;
}


// ============ class dragon::MetricPrefix ============ //

Double_t dragon::MetricPrefix::Get(const char* prefix)
{
	///
	/// ::
	///
	static std::map<std::string, Double_t> m;
	if(m.empty()) {
		m["Y"]   = 1e+24; // yotta
		m["Z"]   = 1e+21; // zetta
		m["E"]   = 1e+18; // exa
		m["P"]   = 1e+15; // peta
		m["T"]   = 1e+12; // tera
		m["G"]   = 1e+9;  // giga
		m["M"]   = 1e+6;  // mega
		m["k"]   = 1e+3;  // kilo
		m["h"]   = 1e+2;  // hecto
		m["da"]  = 1e+1;  // deca

		m[""]    = 1e+0;  // none

		m["y"]   = 1e-24; // yocto
		m["z"]   = 1e-21; // zepto
		m["a"]   = 1e-18; // atto
		m["f"]   = 1e-15; // femto
		m["p"]   = 1e-12; // pico
		m["n"]   = 1e-9;  // nano
		m["mu"]  = 1e-6;  // micro
		m["u"]   = 1e-6;  // micro (alternate)
		m["m"]   = 1e-3;  // milli
		m["c"]   = 1e-2;  // centi
		m["d"]   = 1e-1;  // deci
	}

	std::map<std::string, Double_t>::iterator i = m.find(prefix);
	return i != m.end() ? i->second : 0;
}


// ============ Class dragon::TTreeFilter ============ //

dragon::TTreeFilter::TTreeFilter(const char* filename, const char* option, const char* ftitle, Int_t compress):
	fRunThreaded(kTRUE)
{
	/// Create a new TFile to be used for filter output.
	/// For explanation of parameters, see the <a href = http://root.cern.ch/root/html/TFile.html#TFile:TFile@2>
	/// TFile constructor documentation</a>.
	TDirectory* current = gDirectory;
	fFileOwner = kTRUE;
	fDirectory = new TFile(filename, option, ftitle, compress);
	if(IsZombie()) { Zap(fDirectory);	}
	if(current) current->cd();
}

dragon::TTreeFilter::TTreeFilter(TDirectory* output):
	fRunThreaded(kTRUE)
{
	/// Create a filter into a currently existing directory (file).
	/// \param output Currently existing directory in which to place the output tree.
	/// \note Takes no ownership of _output_.
	fFileOwner = kFALSE;
	fDirectory = output;
}

dragon::TTreeFilter::~TTreeFilter()
{
	///
	/// Delete fDirectory if we own it
	if(fFileOwner) Zap(fDirectory);
}

Bool_t dragon::TTreeFilter::IsZombie() const
{
	if(!fDirectory) return kTRUE;
	return fDirectory->IsZombie();
}

Bool_t dragon::TTreeFilter::CheckCondition(TTree* tree) const
{
	utils::ChangeErrorIgnore errIgnore(10001);
	const char* condition = GetFilterCondition(tree);
	if(!condition) return kFALSE;

	Long64_t N = tree->Draw("1", condition, "goff", 1);
	return N >= 0;
}

void dragon::TTreeFilter::SetOutDir(TDirectory* directory)
{
	if(IsFileOwner()) Zap(fDirectory);
	fDirectory = directory;
	fFileOwner = kFALSE;
}

void dragon::TTreeFilter::Close()
{
	if(!IsFileOwner()) {
		utils::Warning("TTreeFilter::CloseOutDir", __FILE__, __LINE__)
			<< "Not the owner of the directory at " << fDirectory << ", unable to close.";
		return;
	}

	for(Map_t::iterator i = fInputs.begin(); i != fInputs.end(); ++i) {
		if(i->second.fTree) i->second.fTree->AutoSave();
	}
	Zap(fDirectory);
	for(Map_t::iterator i = fInputs.begin(); i != fInputs.end(); ++i) {
		i->second.fTree = 0;
	}
}

void dragon::TTreeFilter::SetFilterCondition(TTree* tree, const char* condition)
{
	///
	/// \param tree The input TTree to be filtered
	/// \param condition String specifying the filter condition. Should be a boolean
	///  expresion involving valid parameters of _tree_. See ROOT's
	///  <a href=http://root.cern.ch/root/html/TTree.html#TTree:Draw@2> ocumentation on
	///  TTree::Draw()</a> for more information.
	/// \note If _tree_ has already been set as an input, the effect of this method is
	///  to reset the filter condition to _condition_.
	Out_t out = { 0, condition };
	std::pair<Map_t::iterator, bool> insrt =
		fInputs.insert(std::make_pair(tree, out));
	if(insrt.second == false) // key already existed, update condition
		insrt.first->second = out;
}

const char* dragon::TTreeFilter::GetFilterCondition(TTree* tree) const
{
	Map_t::const_iterator i = fInputs.find(tree);
	return i != fInputs.end() ? i->second.fCondition.Data() : 0;
}

namespace {
struct ThreadArgs_t {
	TTree*  fIn;  // input TTree
	TTree** fOut; // output TTree
	TDirectory* fOutDir;    // output directory
	const char* fCondition; // filter condition
};

void * run_thread(void* input)
{
	//
	// NOTE: input must point to a valid ThreadArgs_t struct
	Long64_t *nfiltered = new Long64_t(0);
	TDirectory* current = 0;
	ThreadArgs_t* args = (ThreadArgs_t*)input;
	{
		TThread::Lock();
		current = gDirectory;
		args->fOutDir->cd();
		TThread::UnLock();
	}
	*(args->fOut) = args->fIn->CopyTree(args->fCondition);
	(*(args->fOut))->AutoSave();
	*nfiltered = (*(args->fOut))->GetEntries();
	{
		TThread::Lock();
		current->cd();
		TThread::UnLock();
	}
	return (void*)nfiltered;
} }

Int_t dragon::TTreeFilter::Run()
{
	if(IsZombie()) {
		utils::Error("TTreeFilter::Run", __FILE__, __LINE__) << "Zombie output directory.";
		return -1;
	}
	if(fInputs.empty()) {
		utils::Error("TTreeFilter::Run", __FILE__, __LINE__) << "No inputs to filter.";
		return -1;
	}

	std::vector<std::pair<TThread*, ThreadArgs_t*> > threads;
	threads.reserve(fInputs.size());

	for(Map_t::iterator i = fInputs.begin(); i != fInputs.end(); ++i) {
		if(CheckCondition(i->first) == kFALSE) {
			utils::Warning("TTreeFilter::Run", __FILE__, __LINE__)
				<< "Invalid filter condition: \"" << GetFilterCondition(i->first)
				<< "\" for TTree at " << i->first << ", skipping.";
			continue;
		}

		// Construct arguments
		ThreadArgs_t *args = new ThreadArgs_t();
		args->fIn     = i->first;
		args->fOut    = &(i->second.fTree);
		args->fOutDir = GetOutDir();
		args->fCondition = i->second.fCondition;

		// Construct thread and add to list
		TThread *thread =	GetThreaded() ? new TThread(run_thread, args) : 0;
		threads.push_back(std::make_pair(thread, args));
	}

	//
	// Initial message
	std::cout
		<< "Running the following filters:\n"
		<< "\t<tree name>, <num events>, <filter condition>\n";
	for(size_t i=0; i< threads.size(); ++i)
		std::cout << "\t" << threads[i].second->fIn->GetName()    << ", "
							<<         threads[i].second->fIn->GetEntries() << ", \""
							<<         threads[i].second->fCondition << "\"\n";
	std::cout << "\nIf there are many events, this may take a while...\n\n";

	//
	// Run all threads
	std::vector<void*> nout(threads.size(), 0);
	for(size_t i=0; i< threads.size(); ++i) {
		if(GetThreaded())
			threads[i].first->Run();
		else
			nout[i] = run_thread(threads[i].second);
	}
	//
	// Join all threads
	if(GetThreaded()) {
		for(size_t i=0; i< threads.size(); ++i) {
			threads[i].first->Join( &(nout[i]) );
		}
	}
	//
	// Message & cleanup
	std::cout << "Done!\nNumber of events written:\n"
						<< "\t<tree name>, <num events>\n";
	for(size_t i=0; i< threads.size(); ++i) {
		Long64_t* nout64 = (Long64_t*) nout[i];
		Long64_t nnn = nout64 ? *nout64 : 0;
		std::cout << "\t" << threads[i].second->fIn->GetName() << ", " << nnn << "\n";

		if(GetThreaded())
			delete threads[i].first;
		if(1)
			delete threads[i].second;
		if(nout64)
			delete nout64;
	}

	return 0;
}


// ============ Class dragon::RossumData ============ //

dragon::RossumData::RossumData():
	fFile(0)
{
	SetCups();
}

dragon::RossumData::RossumData(const char* name, const char* filename):
	fFile(0)
{
	SetNameTitle(name, filename);
	SetCups();
	bool opened = OpenFile(filename, kTRUE);
	if(!opened) CloseFile();
}

dragon::RossumData::~RossumData()
{
	for(TreeMap_t::iterator it = fTrees.begin(); it != fTrees.end(); ++it) {
		if(GetTree_(it)) GetTree_(it)->Delete();
	}
}

void dragon::RossumData::SetCups()
{
	fWhichCup["fc4"]  = 0;
	fWhichCup["fc1"]  = 1;
	fWhichCup["fcch"] = 2;
	fWhichCup["fcm"]  = 3;
	fWhichCup["fcf"]  = 4;
}

void dragon::RossumData::CloseFile()
{
	fFile.reset(0);
}

Bool_t dragon::RossumData::OpenFile(const char* filename, Bool_t parse)
{
	/// \param filename Path to the rossum file
	/// \param parse If true, go ahead and attempt parsing the specified rossum file;
	///  If false, a separate call to ParseFile() will be needed.
	TString filename2 = filename;
	Bool_t expand = gSystem->ExpandPathName(filename2);
	if(!expand)
		fFile.reset(new std::ifstream(filename2));
	else
		std::cerr << "Invalid file: " << filename2 << "\n";

	Bool_t retval = fFile.get() && fFile->good();
	if(!retval) CloseFile();
	else if(parse) ParseFile();
	return retval;
}

TTree* dragon::RossumData::MakeTree()
{
	TTree* tree = new TTree("tcup", "");
	tree->Branch("cup", &fCup, "cup/I");
	tree->Branch("iteration", &fIteration, "iteration/I");
	tree->Branch("time", &fTime, "time/D");
	tree->Branch("current", &fCurrent, "current/D");
	return tree;
}

Bool_t dragon::RossumData::ParseFile()
{
	if(!fFile.get()) {
		dutils::Error("RossumData::ParseFile", __FILE__, __LINE__)
			<< "No rossum data file open.";
		return kFALSE;
	}

	Int_t runnum = 0;
	Bool_t retval = kTRUE;
	fFile->seekg(0);
	while (1) {
		std::string line0;
		std::getline(*fFile, line0);
		if(!fFile->good())
			break;
		if(line0.substr(0, 5) == "START") {
			std::string strTime = "Thu Jan  1 00:00:00 1970";
			size_t posTime = line0.rfind("\t");
			if(posTime+1 < line0.size()) strTime = line0.substr(posTime+1);

			TTree* tree = MakeTree();
			AutoResetBranchAddresses Rst_(tree);
			tree->SetDirectory(0);
			std::map<Int_t, Int_t> cupIteration;
			Bool_t fullRun = kFALSE;

			while(1) {
				std::getline(*fFile, line0);
				if(!fFile->good())
					break;
				else if(line0.substr(0, 4) == "STOP")
					break;
				else if(line0.substr(0, 5) == "begin") {
					runnum = 0;
					size_t curpos = line0.find("Current");
					if(curpos > line0.size()) {
						dutils::Error("RossumData::ParseFile", __FILE__, __LINE__)
							<< "couldn't parse cup name from line: " << line0;
						retval = kFALSE;
						continue;
					}
					std::string which = line0.substr(6, curpos-6);
					std::map<std::string, Int_t>::iterator itWhich = fWhichCup.find(which);
					if(itWhich == fWhichCup.end()) {
						dutils::Error("RossumData::ParseFile", __FILE__, __LINE__)
							<< "couldn't parse cup name from line: " << line0;
						retval = kFALSE;
						continue;
					}
					{
						fCup = itWhich->second;
						std::map<Int_t, Int_t>::iterator itCupIteration = cupIteration.find(fCup);
						if(itCupIteration == cupIteration.end())
							cupIteration.insert(std::make_pair(fCup, 0));
						else
							++(itCupIteration->second);
						itCupIteration = cupIteration.find(fCup);
						fIteration = itCupIteration->second;
					}
					while(1) {
						std::getline(*fFile, line0);
						TString line(line0);
						if(!fFile->good())
							break;
						else if(line.Contains("end"))
							break;
						else {
							std::auto_ptr<TObjArray> tok (line.Tokenize("\t"));
							if(!tok.get() || tok->GetEntries() != 2) {
								{
									dutils::Error err("RossumData::ParseFile", __FILE__, __LINE__);
									err << "invalid current read line: " << line;
									if(tok.get())
										err << " : ntokens == " << tok->GetEntries() << "\n";
									else
										err << " : tok.get() == 0\n";
								}
								retval = kFALSE;
								continue;
							}
							fTime =    ((TObjString*)tok->At(0))->GetString().Atof();
							fCurrent = ((TObjString*)tok->At(1))->GetString().Atof();
							tree->Fill();
						}
					}
				}
				else if(line0.find("STARTED midas run") < line0.size()) {
					TString line =
						line0.substr(line0.find("STARTED")+std::string("STARTED midas run ").size()).c_str();
					runnum = line.Atoi();
				}
			}
			fTrees.insert(std::make_pair(runnum, std::make_pair(tree, strTime)));
			fullRun = kTRUE;
			std::stringstream ssname, sstitle;
			ssname << "tcup" << runnum;
			if(runnum == 0) {
				static int i = 0;
				ssname << "_" << i++ ;
			}
			sstitle << "Farady cup readings preceding run " << runnum;
			tree->SetNameTitle(ssname.str().c_str(), sstitle.str().c_str());

			if(!fullRun) tree->Delete();
		}
	}
	return retval;
}


TTree* dragon::RossumData::GetTree(Int_t runnum, const char* time) const
{
	std::pair<TreeMap_t::const_iterator, TreeMap_t::const_iterator>
		range = fTrees.equal_range(runnum);

	if(range.first == range.second) return 0;
	if(!time) return GetTree_(range.first);

	for(TreeMap_t::const_iterator it = range.first; it != range.second; ++it) {
		if ( GetTime_(it) == std::string(time) )
			return GetTree_(it);
	}

	return 0;
}

UDouble_t dragon::RossumData::AverageCurrent(Int_t run, Int_t cup, Int_t iteration,
																						 Double_t skipBegin, Double_t skipEnd)
{
	///
	/// \param run Run number from which to get cup readings; this will look at the
	///  readings just before starting the specified run number
	/// \param cup Specifies the farady cup from which to read, in order of
	///  upstream -> downstream:
	///     - 0 : FC4
	///     - 1 : FC1
	///     - 2 : FCCH
	///     - 3 : FCM
	///     - 4 : FCF
	/// \param iteration If more than one cup reading was taken, specifices which reading
	///  to take the average of (0 == first iteration).
	/// \param skipBegin Length of time in seconds to skip at the beginning of the cup readings
	/// \param skipEnd Length of time in seconds to skip at the end of the cup readings
	/// \returns Average current value for the parameters specified. This is returned as a class
	/// that holds both the nominal average value and the 1-sigma error. The 1-sigma error is
	/// calculated as the standard deviation of each individual cup reading over the specified
	/// diration. Note that to see the mean & error as part of a ROOT session, you can do
	/// \code
	/// rossumData->AverageCurrent(1000, 0, 0)->Print();
	/// \endcode
	///
	TTree* tree = GetTree(run);
	if(!tree) {
		utils::Error("RossumData::AverageCurrent", __FILE__, __LINE__)
			<< "Invalid run " << run;
		return UDouble_t(0);
	}

	Double_t time_, current_;
	Int_t cup_, iteration_, success;
	success = tree->SetBranchAddress("current", &current_);
	success = tree->SetBranchAddress("time", &time_);
	success = tree->SetBranchAddress("cup", &cup_);
	success = tree->SetBranchAddress("iteration", &iteration_);
	if(success) {
		utils::Error("RossumData::AverageCurrent", __FILE__, __LINE__)
			<< "Failure to set branch addresses";
		return UDouble_t(0);
	}
	AutoResetBranchAddresses Rst_(tree);

	Double_t t0 = -1;
	std::vector<Double_t> current, time;
	for(Long64_t entry = 0; entry< tree->GetEntries(); ++entry) {
		tree->GetEntry(entry);

		if(cup_ != cup || iteration_ != iteration)
			continue; // failed cut

		assert(time_ >= 0);
		if(t0 < 0) t0 = time_;

		if(time_ - t0 > skipBegin) {
			if(!time.empty() && !(time_ >= time.back())) {
				utils::Error("RossumData::AverageCurrent", __FILE__, __LINE__)
					<< "Non sequential current readings: " << "this, last = "
					<< time_ << ", " << time.back() << "\n";
				return UDouble_t(0, 0);
			}

			current.push_back(current_);
			time.push_back(time_);
		}
	}

	//
	// Find last time
	const std::vector<Double_t>::iterator::difference_type diffLast =
		std::lower_bound(time.begin(), time.end(), time.back() - skipEnd, std::less_equal<Double_t>()) - time.begin();

	const std::vector<Double_t>::iterator lastCurrent =
		current.begin() + diffLast;

	Double_t avg = utils::calculate_mean(current.begin(), lastCurrent);
	Double_t stddev = utils::calculate_stddev(current.begin(), lastCurrent, avg);
	return UDouble_t(avg, stddev);
}

void dragon::RossumData::ListTrees() const
{
	for (TreeMap_t::const_iterator it = fTrees.begin(); it != fTrees.end(); ++it) {
		std::cout << GetTree_(it)->GetName() << "\t" << GetTree_(it)->GetTitle() << ", DATIME: " << GetTime_(it) << "\n";
	}
}

TGraph* dragon::RossumData::PlotTransmission(Int_t* runs, Int_t nruns)
{
	std::vector<Double_t>  gruns;
	std::vector<UDouble_t> gtrans;
	for(Int_t i=0; i< nruns; ++i) {
		if(!GetTree(runs[i])) {
			std::cout << "No data for run " << runs[i] << ", skipping.\n";
			continue;
		}
		UDouble_t fc4 = AverageCurrent(runs[i], 0);
		UDouble_t fc1 = AverageCurrent(runs[i], 1);
		gruns.push_back(runs[i]);
		gtrans.push_back(fc1 / fc4);
	}

	TGraph* out = PlotUncertainties(gruns.size(), &gruns[0], &gtrans[0]);
	out->SetMarkerStyle(21);
	out->Draw("AP");
	return out;
}



// ============ Class dragon::BeamNorm ============ //

dragon::BeamNorm::BeamNorm():
	fRunDataTree("t_rundata", ""), fRossum(0)
{
	fRunDataTree.SetMarkerStyle(21);
	fRunDataTree.Branch("rundata", "dragon::BeamNorm::RunData", &fRunDataBranchAddr);
}

dragon::BeamNorm::BeamNorm(const char* name, const char* rossumFile):
	fRunDataTree("t_rundata", ""), fRossum(0)
{
	SetNameTitle(name, rossumFile);
	ChangeRossumFile(rossumFile);

	fRunDataTree.SetMarkerStyle(21);
	fRunDataTree.Branch("rundata", "dragon::BeamNorm::RunData", &fRunDataBranchAddr);
}

void dragon::BeamNorm::ChangeRossumFile(const char* name)
{
	SetTitle(name);
	std::string rossumName = GetName();
	rossumName += "_rossum";
	fRossum.reset(new RossumData(rossumName.c_str(), name));
}

Int_t dragon::BeamNorm::ReadSbCounts(TFile* datafile, Double_t pkLow0, Double_t pkHigh0,
																		 Double_t pkLow1, Double_t pkHigh1,Double_t time)
{
	///
	/// Calculates the "R-value" to normalize SB readings to Faraday cup data.
	/// Stores the result in fRunData, they can be accessed by using GetRunData()
	///
	/// \param datafile Pointer to the run's ROOT file
	/// \param pkLow0 Low end of the SB0 good peak
	/// \param pkHigh0 High end of the SB0 good peak
	/// \param pkLow1 Low end of the SB1 good peak
	/// \param pkHigh1 High end of the SB1 good peak
	/// \param time Number of seconds at the beginning of the run to use for
	///  calculating the normalization
	///
	/// \returns The run number of the specified file.

	if(!HaveRossumFile()) {
		dutils::Error("BeamNorm::ReadSbCounts", __FILE__, __LINE__)
			<< "no rossum file loaded.";
		return 0;
	}
	if(!datafile || datafile->IsZombie()) {
		dutils::Error("BeamNorm::ReadSbCounts", __FILE__, __LINE__)
			<< "Invalid datafile: " << datafile;
		return 0;
	}

	Bool_t haveRunnum = kFALSE;
	Int_t runnum = 0;
	midas::Database* db = static_cast<midas::Database*>(datafile->Get("odbstop"));
	if(db) haveRunnum = db->ReadValue("/Runinfo/Run number", runnum);
	if(!db || !haveRunnum) {
		dutils::Error("BeamNorm::ReadSbCounts", __FILE__, __LINE__)
			<< "couldn't read run number from TFile at " << datafile;
		return 0;
	}

	TTree* t3 = static_cast<TTree*>(datafile->Get("t3"));
	if(t3 == 0 || t3->GetListOfBranches()->At(0) == 0) {
		dutils::Error("BeamNorm::ReadSbCounts", __FILE__, __LINE__)
			<< "no heavy-ion data tree in file" << datafile->GetName();
		return 0;
	}

	TTree* t20 = static_cast<TTree*>(datafile->Get("t20"));
	if(t20 == 0 || t20->GetListOfBranches()->At(0) == 0) {
		dutils::Error("BeamNorm::ReadSbCounts", __FILE__, __LINE__)
			<< "no EPICS tree in file" << datafile->GetName();
		return 0;
	}

	dragon::Tail tail;
	dragon::Tail *pTail = &tail;
	t3->SetBranchAddress(t3->GetListOfBranches()->At(0)->GetName(), &pTail);

	dragon::Epics epics;
	dragon::Epics* pEpics = &epics;
	t20->SetBranchAddress(t20->GetListOfBranches()->At(0)->GetName(), &pEpics);

	AutoResetBranchAddresses Rst3_(t3);
	AutoResetBranchAddresses Rst20_(t20);

	Long64_t ncounts[NSB];
	Long64_t ncounts_full[NSB];
	for(int i=0; i< NSB; ++i) {
		ncounts[i] = 0;
		ncounts_full[i] = 0;
	}

	t3->GetEntry(0);
	Double_t tstart = pTail->header.fTimeStamp;
	Double_t low[NSB] =  { pkLow0,  pkLow1  };
	Double_t high[NSB] = { pkHigh0, pkHigh1 };

	for(int i=0; i< NSB; ++i) {
		std::stringstream cut;
		cut.precision(20);
		cut << "sb.ecal[" << i << "] > " << low[i] << " && sb.ecal[" << i << "] < " << high[i];
		ncounts_full[i] = t3->GetPlayer()->GetEntries(cut.str().c_str());

		cut << " && header.fTimeStamp - " << tstart << " < " << time;
		ncounts[i] = t3->GetPlayer()->GetEntries(cut.str().c_str());
	}

	UDouble_t live, live_full[3]; // [3]: head,tail,coinc
	{
		dragon::LiveTimeCalculator ltc;
		ltc.SetFile(datafile);
		ltc.CalculateSub(0, time);
		live = ltc.GetLivetime("tail");
		ltc.Calculate();
		live_full[0] = ltc.GetLivetime("head");
		live_full[1] = ltc.GetLivetime("tail");
		live_full[2] = ltc.GetLivetime("coinc");
	}

	t20->GetEntry(0);
	Double_t tstart20 = pTail->header.fTimeStamp;
	Int_t t1 = 0;
	std::vector<double> pressure;

	for(Long64_t entry = 0; entry != t20->GetEntries(); ++entry) {
		t20->GetEntry(entry);
		if(pEpics->ch == 0) {
			pressure.push_back(pEpics->val);
			if(pEpics->header.fTimeStamp - tstart20 < time)
				++t1;
		}
	}

	RunData* rundata = GetOrCreateRunData(runnum);

	rundata->time = time;
	for(int i=0; i< NSB; ++i) {
		rundata->sb_counts[i] = UDouble_t(ncounts[i]);
		rundata->sb_counts_full[i] = UDouble_t(ncounts_full[i]);
	}
	//
	// Pressure over SB norm time
	{
		const Double_t pressureMean = utils::calculate_mean(pressure.begin(), pressure.begin() + t1);
		const Double_t pressureSigma = utils::calculate_stddev(pressure.begin(), pressure.begin() + t1, pressureMean);
		rundata->pressure = UDouble_t (pressureMean, pressureSigma);
	}
	//
	// Pressure over full run
	{
		const Double_t pressureMean = utils::calculate_mean(pressure.begin(), pressure.end());
		const Double_t pressureSigma = utils::calculate_stddev(pressure.begin(), pressure.end(), pressureMean);
		rundata->pressure_full = UDouble_t (pressureMean, pressureSigma);
	}

	rundata->live_time = live;
	rundata->live_time_head  = live_full[0];
	rundata->live_time_tail  = live_full[1];
	rundata->live_time_coinc = live_full[2];

	return runnum;
}

void dragon::BeamNorm::ReadFC4(Int_t runnum, Double_t skipBegin, Double_t skipEnd)
{
	if(!HaveRossumFile()) {
		dutils::Error("BeamNorm::ReadFC4", __FILE__, __LINE__)
			<< "no rossum file loaded.";
		return;
	}

	RunData* rundata = GetOrCreateRunData(runnum);
	for(int i=0; i< 3; ++i) {
		rundata->fc4[i] = fRossum->AverageCurrent(runnum, 0, i, skipBegin, skipEnd);
	}

	rundata->fc1 = fRossum->AverageCurrent(runnum, 1, 0, skipBegin, skipEnd);
}

void dragon::BeamNorm::CalculateNorm(Int_t run, Int_t chargeState)
{
	RunData* rundata = GetRunData(run);
	if(!rundata) {
		std::cerr << "No SB or rossum data!\n";
		return;
	}

	for(Int_t i=0; i< NSB; ++i) {
		if(rundata->sb_counts[i].GetNominal() != 0) {

			UDouble_t fc4avg = UDouble_t::Mean(3, rundata->fc4);

			UDouble_t qe (TMath::Qe(), TMath::QeUncertainty());
			rundata->sbnorm[i]  = fc4avg * rundata->pressure * rundata->time;
			rundata->sbnorm[i] /= (qe * (double)chargeState * (rundata->sb_counts[i] / rundata->live_time));

			if(rundata->pressure_full.GetNominal() != 0) {
				rundata->nbeam[i] = (rundata->sb_counts_full[i] / rundata->live_time_tail) * rundata->sbnorm[i] / rundata->pressure_full;
			}
		}
	}
}

dragon::BeamNorm::RunData* dragon::BeamNorm::GetRunData(Int_t runnum)
{
	std::map<Int_t, RunData>::iterator i = fRunData.find(runnum);
	return i == fRunData.end() ? 0 : &(i->second);
}

dragon::BeamNorm::RunData* dragon::BeamNorm::GetOrCreateRunData(Int_t runnum)
{
	RunData* rundata = GetRunData(runnum);
	if(!rundata) { // Doesn't exist yet, create
		RunData ddd;
		ddd.runnum = runnum;
		fRunData.insert(std::make_pair(runnum, ddd));
		rundata = GetRunData(runnum);

		fRunDataBranchAddr = rundata;
		if(fRunDataTree.GetListOfBranches()->GetEntries() == 0) {
			fRunDataTree.Branch("rundata", "dragon::BeamNorm::RunData", &fRunDataBranchAddr);
		}
	}
	return rundata;
}

std::vector<Int_t>& dragon::BeamNorm::GetRuns() const
{
	static std::vector<Int_t> runs;
	runs.clear();
	for(std::map<Int_t, RunData>::const_iterator it = fRunData.begin(); it != fRunData.end(); ++it) {
		runs.push_back(it->first);
	}
	return runs;
}

UInt_t dragon::BeamNorm::GetParams(const char* param, std::vector<Double_t> *runnum, std::vector<UDouble_t> *parval)
{
	TTreeFormula formula("formula", param, &fRunDataTree);
	if(formula.GetNdim() == 0) return 0;
	TLeaf* leaf = formula.GetLeaf(0);
	if(!leaf) return 0;

	TString form = param, form1, form2;
	if(!strcmp(leaf->GetTypeName(), "UDouble_t")) {
		form1 = form2 = param;
		form  += ".GetNominal()";
		form1 += ".GetErrLow()";
		form2 += ".GetErrHigh()";
	}

	std::vector<Double_t> central, low, high;

	this->Draw("runnum", "", "goff");
	for(Int_t i=0; i< fRunDataTree.GetEntries(); ++i)
		runnum->push_back(fRunDataTree.GetV1()[i]);

	this->Draw(form, "", "goff");
	for(Int_t i=0; i< fRunDataTree.GetEntries(); ++i)
		central.push_back(fRunDataTree.GetV1()[i]);

	if(form1.IsNull() == 0) {
		this->Draw(Form("%s:%s", form1.Data(), form2.Data()), "", "goff");
		for(Int_t i=0; i< fRunDataTree.GetEntries(); ++i) {
			low.push_back(fRunDataTree.GetV1()[i]);
			high.push_back(fRunDataTree.GetV2()[i]);
		}
	} else {
		for(Int_t i=0; i< fRunDataTree.GetEntries(); ++i) {
			low.push_back(0);
			high.push_back(0);
		}
	}
	for(Int_t i=0; i< fRunDataTree.GetEntries(); ++i)
		parval->push_back(UDouble_t(central[i], low[i], high[i]));

	return runnum->size();
}

TGraph* dragon::BeamNorm::Plot(const char* param, Marker_t marker, Color_t markerColor)
{
	/// \param param String specifying the parameter to plot, should be a member of
	///  dragon::BeamNorm::RunData
	/// \param marker Marker symbol
	/// \param markerColor Marker color
	/// \returns TGraph pointer containing _param_ vs. run number, responsibility is on the
	///  user to delete this. In case of error, returns 0.
	///
	///  Also draws the returned TGraph in its own window.

	TGraphAsymmErrors* gr = 0;
	std::vector<Double_t>  runnum;
	std::vector<UDouble_t> parval;
	UInt_t npar = GetParams(param, &runnum, &parval);

	if(npar) {
		gr = PlotUncertainties(runnum.size(), &runnum[0], &parval[0]);
		gr->SetMarkerStyle(marker);
		gr->SetMarkerColor(markerColor);
		gr->Draw("AP");
	}
	return gr;
}

TGraphErrors* dragon::BeamNorm::PlotVal(const TString& valstr, int which, Marker_t marker, Color_t markerColor)
{
	/// \param valstr String specifying the parameter to plot, should be a member of
	///  dragon::BeamNorm::RunData
	/// \param which Specifies which array index to plot, ignored if valstr is not an array
	/// \param marker Marker symbol
	/// \param markerColor Marker color
	/// \returns TGraphErrors pointer containing _param_ vs. run number, responsibility is on the
	///  user to delete this. In case of error, returns 0.
	///
	///  Also draws the returned TGraph in its own window.

	std::vector<double> rn, val, err;
	for(size_t i=0; i< GetRuns().size(); ++i) {
		const dragon::BeamNorm::RunData* rd = GetRunData(GetRuns()[i]);
		rn.push_back(rd->runnum);

		if(0) {
		}
		else if(valstr == "sb_counts") {
			val.push_back(rd->sb_counts[which].GetNominal());
			err.push_back(rd->sb_counts[which].GetErrLow());
		}
		else if(valstr == "sb_counts_full") {
			val.push_back(rd->sb_counts_full[which].GetNominal());
			err.push_back(rd->sb_counts_full[which].GetErrLow());
		}
		else if(valstr == "live_time") {
			val.push_back(rd->live_time.GetNominal());
			err.push_back(rd->live_time.GetErrLow());
		}
		else if(valstr == "live_time_tail") {
			val.push_back(rd->live_time_tail.GetNominal());
			err.push_back(rd->live_time_tail.GetErrLow());
		}
		else if(valstr == "live_time_head") {
			val.push_back(rd->live_time_head.GetNominal());
			err.push_back(rd->live_time_head.GetErrLow());
		}
		else if(valstr == "live_time_coinc") {
			val.push_back(rd->live_time_coinc.GetNominal());
			err.push_back(rd->live_time_coinc.GetErrLow());
		}
		else if(valstr == "pressure") {
			val.push_back(rd->pressure.GetNominal());
			err.push_back(rd->pressure.GetErrLow());
		}
		else if(valstr == "pressure_full") {
			val.push_back(rd->pressure_full.GetNominal());
			err.push_back(rd->pressure_full.GetErrLow());
		}
		else if(valstr == "fc4") {
			val.push_back(rd->fc4[which].GetNominal());
			err.push_back(rd->fc4[which].GetErrLow());
		}
		else if(valstr == "fc1") {
			val.push_back(rd->fc1.GetNominal());
			err.push_back(rd->fc1.GetErrLow());
		}
		else if(valstr == "trans_corr") {
			val.push_back(rd->trans_corr.GetNominal());
			err.push_back(rd->trans_corr.GetErrLow());
		}
		else if(valstr == "sbnorm") {
			val.push_back(rd->sbnorm[which].GetNominal());
			err.push_back(rd->sbnorm[which].GetErrLow());
		}
		else if(valstr == "nbeam") {
			val.push_back(rd->nbeam[which].GetNominal());
			err.push_back(rd->nbeam[which].GetErrLow());
		}
		else if(valstr == "nrecoil") {
			val.push_back(rd->nrecoil.GetNominal());
			err.push_back(rd->nrecoil.GetErrLow());
		}
		else if(valstr == "yield") {
			val.push_back(rd->yield[which].GetNominal());
			err.push_back(rd->yield[which].GetErrLow());
		}
		else {
			std::cerr << "Invalid parameter << \"" << valstr.Data() << "\"\n";
			break;
		}
	}

	TGraphErrors* gr = 0;
	if(val.size()) {
		gr = new TGraphErrors(rn.size(), &rn[0], &val[0], 0, &err[0]);
		gr->SetMarkerStyle(marker);
		gr->SetMarkerColor(markerColor);
		gr->SetLineColor(markerColor);
		gr->Draw("AP");
	}

	return gr;
}

TGraphErrors* dragon::BeamNorm::PlotNbeam(double sbnorm, int which, Marker_t marker, Color_t markerColor)
{
	std::vector<double> rn, val, err;
	for(size_t i=0; i< GetRuns().size(); ++i) {
		const dragon::BeamNorm::RunData* rd = GetRunData(GetRuns()[i]);
		rn.push_back(rd->runnum);

		UDouble_t nbm = (rd->sb_counts_full[which] / rd->live_time_tail) * sbnorm / rd->pressure_full;

		val.push_back(nbm.GetNominal());
		err.push_back(nbm.GetErrLow());
	}

	TGraphErrors* gr = new TGraphErrors(rn.size(), &rn[0], &val[0], 0, &err[0]);
	gr->SetMarkerStyle(marker);
	gr->SetMarkerColor(markerColor);
	gr->SetLineColor(markerColor);
	gr->Draw("AP");

	return gr;
}

namespace {
void null_rundata(dragon::BeamNorm::RunData* rundata) {
	if(!rundata) return;
	rundata->nrecoil  = UDouble_t(0,0);
	for(int i=0; i< NSB; ++i) {
		rundata->yield[i] = UDouble_t(0,0);
		rundata->nbeam[i] = UDouble_t(0,0);
	}
}
const UDouble_t& get_livetime(const std::string& treename, const dragon::BeamNorm::RunData* rundata) {
	if(!rundata) { }
	else if(treename == "t1") return rundata->live_time_head;
	else if(treename == "t3") return rundata->live_time_tail;
	else if(treename == "t5") return rundata->live_time_coinc;
	throw rundata;
} }


void dragon::BeamNorm::CalculateRecoils(TFile* datafile, const char* treename, const char* gate)
{
	if(datafile == 0 || datafile->IsZombie()) {
		std::cerr << "Invalid datafile!\n";
		return;
	}
	TTree* t = (TTree*)datafile->Get(treename);
	if(!t || t->IsA() != TTree::Class()) {
		dutils::Error("BeamNorm::CalculateRecoils", __FILE__, __LINE__)
			<< "no tree named \"" << treename << "\" in the specified file!";
		return;
	}

	// Copy aliases from chain
	TChain* chain = (TChain*)gROOT->GetListOfSpecials()->FindObject(treename);
	if(chain && chain->InheritsFrom(TChain::Class())) {
		if(chain->GetListOfAliases()) {
			for(Int_t i=0; i< chain->GetListOfAliases()->GetEntries(); ++i) {
				TObject* alias = chain->GetListOfAliases()->At(i);
				if(alias) t->SetAlias(alias->GetName(), alias->GetTitle());
			}
		}
	}

	Bool_t haveRunnum = kFALSE;
	Int_t runnum = 0;
	midas::Database* db = static_cast<midas::Database*>(datafile->Get("odbstop"));
	if(db) haveRunnum = db->ReadValue("/Runinfo/Run number", runnum);
	if(!db || !haveRunnum) {
		dutils::Error("BeamNorm::CalculateRecoils", __FILE__, __LINE__)
			<< "couldn't read run number from TFile at " << datafile;
		return;
	}

	UDouble_t nrecoil (t->GetPlayer()->GetEntries(gate));

	RunData* rundata = GetOrCreateRunData(runnum);
	try {
		const UDouble_t& livetime = get_livetime(treename, rundata);
		rundata->nrecoil = nrecoil;
		for(Int_t i=0; i< NSB; ++i) {
			UDouble_t eff = CalculateEfficiency(kFALSE);
			if(rundata->nbeam[i].GetNominal() != 0 && eff.GetNominal() != 0) {
				rundata->yield[i] =
					nrecoil / rundata->nbeam[i] / eff / livetime / rundata->trans_corr;
			}
		}
	} catch (RunData*) {
		null_rundata(rundata);
	}
}

Long64_t dragon::BeamNorm::Draw(const char* varexp, const char* selection, Option_t* option,
																Long64_t nentries, Long64_t firstentry)
{
	//
	// Fill tree w/ latest data (circular)
	fRunDataTree.SetCircular(fRunData.size());
	for(std::map<Int_t, RunData>::iterator it = fRunData.begin();
			it != fRunData.end(); ++it) {
		fRunDataBranchAddr = &(it->second);
		fRunDataTree.Fill();
	}

	// Then draw from tree
	return fRunDataTree.Draw(varexp, selection, option, nentries, firstentry);
}

void dragon::BeamNorm::BatchCalculate(TChain* chain, Int_t chargeBeam, Double_t pkLow0, Double_t pkHigh0,
																			Double_t pkLow1, Double_t pkHigh1,
																			const char* recoilGate,
																			Double_t time, Double_t skipBegin, Double_t skipEnd)
{
	TObjArray* flist = chain->GetListOfFiles();
	for(Int_t i=0; i< flist->GetEntries(); ++i) {
		if(!i)
			std::cout << "Calculating normalization for runs ";

		std::auto_ptr<TFile> file (TFile::Open(flist->At(i)->GetTitle()));
		Int_t runnum = ReadSbCounts(file.get(), pkLow0, pkHigh0, pkLow1, pkHigh1, time);
		if(!runnum) continue;

		std::cout << runnum << "... ";
		std::flush(std::cout);

		ReadFC4(runnum, skipBegin, skipEnd);
		CalculateNorm(runnum, chargeBeam);
		if(recoilGate) {
			CalculateRecoils(file.get(), chain->GetName(), recoilGate);
		}
	}
	std::cout << "\n";
}


void dragon::BeamNorm::CorrectTransmission(Int_t reference)
{
	///
	/// Corrects the `yield` and `nbeam` values for each run such that the transmission matches
	/// the reference run.
	///
	/// \param reference Run number of the reference run.
	/// \todo Change `nbeam` to `nbeam_fc4` and `nbeam_fc1` or something like that becuse now it's
	/// confusing to change both yield and nbeam and not explicit enough what's going on.
	///
	RunData* refData = GetRunData(reference);
	if(!refData) {
		std::cerr << "Coundn't find run data for reference run " << reference << "\n";
		return;
	}
	UDouble_t transRef = refData->fc1 / UDouble_t::Mean(3, refData->fc4);

	for(std::map<Int_t, RunData>::iterator it = fRunData.begin(); it != fRunData.end(); ++it) {
		RunData& thisData = it->second;
		UDouble_t transThis = thisData.fc1 / UDouble_t::Mean(3, thisData.fc4);
		if(it->first != reference)
			thisData.trans_corr = (transThis / transRef);
		else
			thisData.trans_corr = UDouble_t(1, 0);

		for(int i=0; i< NSB; ++i) {
			thisData.yield[i] /= thisData.trans_corr;
			thisData.nbeam[i] /= thisData.trans_corr;
		}
	}
}

UDouble_t dragon::BeamNorm::CalculateEfficiency(Bool_t print)
{
	UDouble_t eff (1, 0);
	for(std::map<std::string, UDouble_t>::iterator it = fEfficiencies.begin(); it != fEfficiencies.end(); ++it) {
		eff *= it->second;
	}
	if(print) {
		std::cout << eff*100. << " %\n";
	}
	return eff;
}

UDouble_t dragon::BeamNorm::CalculateYield(Int_t whichSb, Int_t type, Bool_t print)
{
	if(whichSb < 0 || whichSb >= NSB) {
		std::cerr << "Invalid sb index << " << whichSb << ", valid options are 0 -> " << NSB-1 << "\n";
		return UDouble_t(0,0);
	}

	UDouble_t beam(0,0), recoil(0,0), recoilCounted(0,0), recoilTrans(0,0);
	std::vector<Double_t> recoilV, liveV;
	for(std::map<Int_t, RunData>::iterator it = fRunData.begin(); it != fRunData.end(); ++it) {
		RunData& thisData = it->second;

		UDouble_t livetime;
		switch(type) {
		case kGammaSingles: livetime = thisData.live_time_head;  break;
		case kHiSingles:    livetime = thisData.live_time_tail;  break;
		case kCoinc:        livetime = thisData.live_time_coinc; break;
		default:
			dutils::Error("CalculateYield", __FILE__, __LINE__)
				<< "Invalid \"type\" specification " << type << ", must be 1 (gama singles), "
				<< "3 (hi singles), or 5 (coinc)";
			return UDouble_t (0,0);
		}

		beam += thisData.nbeam[whichSb];
		recoil += (thisData.nrecoil / thisData.trans_corr / livetime);
		recoilCounted += thisData.nrecoil;
		recoilTrans   += thisData.nrecoil / thisData.trans_corr;

		// for recoil-weighted livetime
		recoilV.push_back(thisData.nrecoil.GetNominal());
		liveV.push_back(livetime.GetNominal());
	}

	UDouble_t eff = CalculateEfficiency(kFALSE);
	UDouble_t out = recoil / beam / eff;
	Double_t liveAvg = utils::calculate_weighted_mean(liveV.begin(), liveV.end(), recoilV.begin());

	if(print) {
		std::cout << "Beam:            \t" << beam   << "\n"
							<< "Recoil:          \t" << recoil << "\n"
							<< "Recoil (counted):\t" << recoilCounted << "\n"
							<< "Recoil (trans corr):\t" << recoilTrans << "\n"
							<< "Avg. Livetime (nrecoil weighted):\t" << liveAvg << "\n"
							<< "Efficiency:      \t" << eff    << "\n"
							<< "Yield:           \t" << out    << "\n";
	}

	return out;
}



// ================ Class LiveTimeCalculator ================ //

dragon::LiveTimeCalculator::LiveTimeCalculator():
	fFile(0)
{
	Reset();
}

dragon::LiveTimeCalculator::LiveTimeCalculator(TFile* file, Bool_t calculate):
	fFile(file)
{
	/// \param file Pointer to TFile containing run data. Takes no ownership.
	/// \param calculate If set to true, performs a full-run live time calculation
	///  on initialization

	Reset();
	if(calculate) Calculate();
}

void dragon::LiveTimeCalculator::Reset()
{
	std::fill_n(fRuntime,  2, 0.);
	std::fill_n(fBusytime, 2, 0.);
	std::fill_n(fLivetime, 3, 1.);
}

namespace {
inline int get_which_indx(const char* which) {
	int indx = -1;
	TString which1 = which;
	which1.ToLower();
	if     (!which1.CompareTo("head"))  indx = 0;
	else if(!which1.CompareTo("tail"))  indx = 1;
	else if(!which1.CompareTo("coinc")) indx = 2;
	return indx;
}

inline Double_t get_from_array(const Double_t* arr, const char* which, const char* func) {
	int indx = get_which_indx(which);

	if(indx < 0) {
		dutils::Error(func, __FILE__, __LINE__)
			<< "Invalid specification \"" << which
			<< "\", please specify \"head\" or \"tail\"";
		return 0;
	}

	return *(arr+indx);
} }

Double_t dragon::LiveTimeCalculator::GetBusytime(const char* which) const
{
	return get_from_array(fBusytime, which, "GetBusytime");
}

Double_t dragon::LiveTimeCalculator::GetRuntime(const char*  which) const
{
	return get_from_array(fRuntime, which, "GetRuntime");
}

Double_t dragon::LiveTimeCalculator::GetLivetime(const char* which) const
{
	return get_from_array(fLivetime, which, "GetLivetime");
}

Bool_t dragon::LiveTimeCalculator::CheckFile(TTree*& t1, TTree*& t3, midas::Database*& db)
{
	///
	/// Also sets tree and DB pointers

	if(!fFile || fFile->IsZombie()) {
		dutils::Error("LiveTimeCalculator::CheckFile", __FILE__, __LINE__)
			<< "Invalid or no file loaded.";
		return kFALSE;
	}
	Bool_t okay = kTRUE;
	if(okay) okay = fFile->Get("t1") && fFile->Get("t1")->IsA() == TTree::Class();
	if(okay) okay = fFile->Get("t3") && fFile->Get("t3")->IsA() == TTree::Class();
	if(!okay) {
		dutils::Error("LiveTimeCalculator::CheckFile", __FILE__, __LINE__)
			<< "missing necessary trees in loaded file";
		return kFALSE;
	} else {
		t1 = static_cast<TTree*>(fFile->Get("t1"));
		t3 = static_cast<TTree*>(fFile->Get("t3"));
	}

	if(okay) okay = t1->GetLeaf("io32.busy_time");
	if(okay) okay = t3->GetLeaf("io32.busy_time");
	if(!okay) {
		dutils::Error("LiveTimeCalculator::CheckFile", __FILE__, __LINE__)
			<< "missing leaf \"io32.busy_time\" in either \"t1\" or \"t3\"";
		return kFALSE;
	}

	if(okay) okay = t1->GetLeaf("io32.tsc4.trig_time");
	if(okay) okay = t3->GetLeaf("io32.tsc4.trig_time");
	if(!okay) {
		dutils::Error("LiveTimeCalculator::CheckFile", __FILE__, __LINE__)
			<< "missing leaf \"io32.tsc4.trig_time\" in either \"t1\" or \"t3\"";
		return kFALSE;
	}

	okay = fFile->Get("odbstop") && fFile->Get("odbstop")->InheritsFrom(midas::Database::Class());
	if(!okay) {
		dutils::Error("LiveTimeCalculator::CheckFile", __FILE__, __LINE__)
			<< "Loaded file is missing database \"odbstop\"";
		return kFALSE;
	}

	db = static_cast<midas::Database*>(fFile->Get("odbstop"));
	return kTRUE;
}

Double_t dragon::LiveTimeCalculator::CalculateRuntime(midas::Database* db, const char* which,
																											Double_t& start, Double_t& stop)
{
	///
	/// \param [in] db Pointer to the "odbstop" database for the current run
	/// \param [in] which "head", "tail", or "coinc"
	/// \param [out] start Run start time (relative to TSC reset)
	/// \param [out] stop Run stop time (relative to TSC reset)
	/// \returns Total run time in seconds. Note that in the case of
	/// "coinc", the runtime is calculated as
	/// < smallest stop time > - < largest start time >, i.e. it is the
	/// total time during which _both_ acquisitions are taking triggers.
	///

	// TSC stop is stored in the ODB with rollover, so first figure
	// out rollover time from comparison w/ the computer clock
	/// \attention In some cases this could fail to correctly calculate
	/// the rollover due to mismatches in the clocks... I think. This will
	/// be extremely rare but is something to keep in the back of your mind.
	Int_t time0, time1, tclock;
	db->ReadValue("/Runinfo/Start time binary", time0); // computer clock start
	db->ReadValue("/Runinfo/Stop time binary",  time1); // computer clock stop
	tclock = time1 - time0;

	// Read TSC start, stop times from the ODB
	double trigStart[2], trigStop[2];
	db->ReadArray("/Experiment/Run Parameters/TSC_TriggerStart", trigStart, 2);
	db->ReadArray("/Experiment/Run Parameters/TSC_TriggerStop",  trigStop,  2);

	// Append rollovers to stop time
	const Double_t rolltime = 0xffffffff / 20e6; // 32-bit clock rollover in seconds
	int nroll = tclock / rolltime;
	for(int i=0; i<2; ++i) trigStop[i] += nroll*rolltime;

	// now calculte the appropriate run time
	switch(get_which_indx(which)) {
	case 0: // "head"
		stop  = trigStop[0];
		start = trigStart[0];
		break;
	case 1: // "tail"
		stop  = trigStop[1];
		start = trigStart[1];
		break;
	case 2: // "coinc"
		stop  = *std::min_element(trigStop, trigStop + 2);
		start = *std::max_element(trigStart, trigStart + 2);
		break;
	default:
		utils::Error("CalculateRuntime", __FILE__, __LINE__)
			<< "Invalid \"which\" specification: \"" << which << "\", valid options "
			<< "are \"head\", \"tail\", or \"coinc\"";
		stop = 0;
		start = 0;
		break;
	}

	return stop - start;
}

namespace {
// fix for an early frontend bug where the tsc4 36-bit rollover counter
// started from 1 instead of 0
inline Double_t correct_rollover_fe_bug(TBranch* trigBranch, Double_t& trig_time)
{
	Double_t rollCorrect = 0;
	const ULong_t roll36 = (ULong64_t)1<<36;
	trigBranch->GetEntry(0);

	if(trig_time >= roll36/20.) { // the bug was present
		rollCorrect = roll36/20.; // microseconds

		// This should only be present in files analyzed on jabberwock, and part of the
		// DAQ test, so warn otherwise
		TString hostname = "$HOSTNAME1";
		gSystem->ExpandPathName(hostname);
		if(hostname.CompareTo("jabberwock.triumf.ca")) {
			TString fname = trigBranch->GetTree()->GetDirectory()->GetName();
			if(!fname.Contains("DAQ_test"))
				dutils::Warning("DoCalculate", __FILE__, __LINE__)
					<< "rollCorrect != 0 and host is not jabberwock!";
		}
	}

	return rollCorrect;
} }

void dragon::LiveTimeCalculator::DoCalculate(Double_t tbegin, Double_t tend)
{
	///
	/// Generic function called by public functions
	/// Calculate() and CalculateSub()

	// reset to default values
	Reset();

	// make sure arguments are workable, checkif full calculation or not
	Bool_t isFull = (tbegin < 0 || tend < 0);
	if (isFull) {
		if(tbegin > 0 || tend > 0) {
			utils::Error("LiveTimeCalculator::DoCalculate", __FILE__, __LINE__)
				<< "Invalid parameters to LiveTimeCalculator::DoCalculate(): "
				<< "tbegin = " << tbegin <<  ", tend = " << tend;
			return;
		}
	}
	if (!isFull && tend <= tbegin) {
		utils::Error("LiveTimeCalculator::DoCalculate", __FILE__, __LINE__)
			<< "Cannot have tend <= tbegin: tend, tbegin = " << tend << ", " << tbegin;
		return;
	}

	// Initialize midas database, TTrees, etc
	midas::Database* db = 0;
	TTree* trees[2] = { 0, 0 };
	if(!CheckFile(trees[0], trees[1], db)) { // CheckFile now sets trees[i], db if they're valid
		utils::Error("LiveTimeCalculator::DoCalculate", __FILE__, __LINE__)
			<< "Invalid file or trees";
		return;
	}
	size_t nentries = trees[0]->GetEntries() + trees[1]->GetEntries();
	CoincBusytime coincBusy(nentries);

	// Ensure to reset branch addresses when done
	AutoResetBranchAddresses Rst_(trees, 2);

	// Get run times
	double trigStart[3], trigStop[3];
	CalculateRuntime(db, "head",  trigStart[0], trigStop[0]);
	CalculateRuntime(db, "tail",  trigStart[1], trigStop[1]);
	CalculateRuntime(db, "coinc", trigStart[2], trigStop[2]);

	// Loop over trees
	for(int i=0; i< 2; ++i) {
		// Set MakeClass to 1 (resets at end of loop or return)
		SetMakeClass_t dummy(trees[i], 1);

		// Find branches
		UInt_t busy_time;
		Double_t trig_time;
		TBranch* trigBranch = get_branch(trees[i], trig_time, "io32.tsc4.trig_time", "LiveTimeCalculator::DoCalculate");
		TBranch* busyBranch = get_branch(trees[i], busy_time, "io32.busy_time", "LiveTimeCalculator::DoCalculate");
		if(!trigBranch || !busyBranch) return;

		// Correct TSC4 rollover for early runs taken with a frontend bug
		Double_t rollCorrect = correct_rollover_fe_bug(trigBranch, trig_time);

		Long64_t busyTotal = 0;
		Long64_t nentries = trees[i]->GetEntries();
		for(Long64_t entry = 0; entry< nentries; ++entry) {

			// read entries
			trigBranch->GetEntry(entry);
			busyBranch->GetEntry(entry);
			const Double_t trigtime = trig_time - rollCorrect - trigStart[i];

			// check cut condition
			if (!isFull && !(trigtime > tbegin*1e6 && trigtime < tend*1e6))
				continue;

			// accuulate busy time
			busyTotal += busy_time;
			coincBusy.AddEvent(trigtime, busy_time/20.);
		}

		// calculate variables
		fBusytime[i] = busyTotal / 20e6;
		fRuntime[i]  = isFull ? trigStop[i] - trigStart[i] : tend - tbegin;
		fLivetime[i] = (fRuntime[i] - fBusytime[i]) / fRuntime[i];
	}

	fRuntime[2]  = isFull ? trigStop[2] - trigStart[2] : tend - tbegin;
	fBusytime[2] = coincBusy.Calculate();
	fLivetime[2] = (fRuntime[2] - fBusytime[2]) / fRuntime[2];
}

void dragon::LiveTimeCalculator::Calculate()
{
	///
	/// Results can be viewed with GetLivetime(), GetBusytime(), etc.

	DoCalculate(-1, -1);
}


void dragon::LiveTimeCalculator::CalculateSub(Double_t tbegin, Double_t tend)
{
	///
	/// \param tbegin Beginning of the run sub section (in seconds)
	/// \param tend End of the run sub section (seconds). If specified greater than
	///  the end of the run, this will just calculate up to the end of the run.
	///
	/// The parameters _tbegin_ and _tend_ are both relative to the "trigger
	/// start", which is the time at which the frontend begins to accept
	/// triggers (this is ~2 seconds later than the "run start" time, which
	/// would be when the user pushed start on the MIDAS page. The difference
	/// is due to the time it takes for the frontend programs to complete
	/// their startup routines.
	///
	/// Results can be viewed with GetLivetime(), GetBusytime(), etc.

	DoCalculate(tbegin, tend);
}

void dragon::LiveTimeCalculator::CalculateChain(TChain* chain)
{
	///
	/// Calculate overall times across a chain of runs.
	/// For this, the sum of running time and busy time across
	/// the chain are calculated and then used to figure out the
	/// live time fraction.

	TFile* file0 = GetFile(); if(file0) { }
	Double_t sumbusy[3] = {0,0,0}, sumrun[3] = {0,0,0};

	for (Int_t i=0; i< chain->GetListOfFiles()->GetEntries(); ++i) {
		TFile* f = TFile::Open ( chain->GetListOfFiles()->At(i)->GetTitle() );
		if(f->IsZombie()) { f->Close(); continue; }

		SetFile(f);
		Calculate();
		sumrun[0]  += GetRuntime("head");
		sumrun[1]  += GetRuntime("tail");
		sumrun[2]  += GetRuntime("coinc");
		sumbusy[0] += GetBusytime("head");
		sumbusy[1] += GetBusytime("tail");
		sumbusy[2] += GetBusytime("coinc");

		f->Close();
	}

	for(int i=0; i< 3; ++i) {
		fBusytime[i] = sumbusy[i];
		fRuntime[i]  = sumrun[i];
		fLivetime[i] = (sumrun[i] - sumbusy[i]) / sumrun[i];
	}
}


// ============ class dragon::CoincBusytime ============ //

// ====== Helper class ====== //
namespace {
struct AccumulateBusy {
	struct Output_t {
		Double_t fEnd;
		Double_t fTotalBusy;
	};

	Output_t operator() (const Output_t& current, const dragon::CoincBusytime::Event& additional);
};

inline AccumulateBusy::Output_t AccumulateBusy::operator()
	(const Output_t& current, const dragon::CoincBusytime::Event& additional)
{
	Output_t out = current;

	if( current.fEnd < additional.fTrigger ) { // no overlap
		out.fTotalBusy += additional.fBusy;
		out.fEnd = additional.End();
	}
	else if( current.fEnd < additional.End() ) { // incomplete overlap
		out.fTotalBusy += (additional.End() - current.fEnd);
		out.fEnd = additional.End();
	}
	else { // complete overlap
		;
	}

	return out;
} }

dragon::CoincBusytime::CoincBusytime(size_t reserve):
	fIsSorted(false)
{
	///
	/// \param reserve If nonzero, reserve memory space for this many events
	/// (calls std::vector::reserve()).

	if(reserve) fEvents.reserve(reserve);
}


void dragon::CoincBusytime::AddEvent(Double_t trigger, Double_t busy)
{
	///
	/// \param trigger Trigger time in microseconds
	/// \param busy Busy time in microseconds

	fIsSorted = false;
	dragon::CoincBusytime::Event evt(trigger, busy);
	try {
		fEvents.push_back(evt);
	} catch (std::bad_alloc& err) {
		utils::Error("CoincBusytime::AddEvent", __FILE__, __LINE__)
			<< "Failed to allocate memory for event: trigger, busy = "
			<< trigger << ", " << busy;
		throw err;
	}
}

void dragon::CoincBusytime::Sort()
{
	std::sort(fEvents.begin(), fEvents.end(), dragon::CoincBusytime::Event::TriggerCompare);
	fIsSorted = true;
}


Double_t dragon::CoincBusytime::Calculate()
{
	///
	/// \returns Total "coincidence busy time" in seconds.
	///
	/// Calcluation of the busy time is done as follows:
	/// First, sort the collection of events by the trigger time. Then sum up all of
	/// the busy times, but ignoring any overlap. To accomplish this, use the
	/// `std::accumulate` algorithm, with a custom "accumulator" function which
	/// ignores overlap by storing the last "end time" of an event and removing
	/// any overlap between the begin time of the present event and the previous
	/// end time. The code below shows how this is accomplished.
	/// \code
	/// struct AccumulateBusy {
	///		struct Output_t {
	///			Double_t fEnd;
	///			Double_t fTotalBusy;
	///		};
	///
	///		Output_t operator() (const Output_t& current, const dragon::CoincBusytime::Event& additional);
	/// };
	///
	/// AccumulateBusy::Output_t AccumulateBusy::operator() (const Output_t& current, const dragon::CoincBusytime::Event& additional)
	/// {
	///		Output_t out = current;
	///
	///		if( current.fEnd < additional.fTrigger ) { // no overlap
	///			out.fTotalBusy += additional.fBusy;
	///			out.fEnd = additional.End();
	///		}
	///		else if( current.fEnd < additional.End() ) { // incomplete overlap
	///			out.fTotalBusy += (additional.End() - current.fEnd);
	///			out.fEnd = additional.End();
	///		}
	///		else { // complete overlap
	///			;
	///		}
	///
	///		return out;
	/// }
	///
	/// Double_t dragon::CoincBusytime::Calculate()
	/// {
	///   if(!fIsSorted) Sort();
	///   AccumulateBusy::Output_t accum = { 0., 0. };
	///   accum = std::accumulate(fEvents.begin(), fEvents.end(), accum, AccumulateBusy());
	///   return accum.fTotalBusy / 1e6;
	/// }
	/// \endcode
	///

	if(!fIsSorted) Sort();
	AccumulateBusy::Output_t accum = { 0., 0. };
	accum = std::accumulate(fEvents.begin(), fEvents.end(), accum, AccumulateBusy());
	return accum.fTotalBusy / 1e6;
}



// ================ class dragon::StoppingPowerCalculator ================ //

Double_t dragon::StoppingPowerCalculator::TorrCgs(Double_t torr)
{
	///
	/// \param torr Pressure in `torr`
	/// \returns Pressure in `dyn/cm^2`

	return 10 * torr * 101325 / 760;
}

UDouble_t dragon::StoppingPowerCalculator::TorrCgs(UDouble_t torr)
{
	///
	/// \param torr Pressure in `torr` (with uncertainty)
	/// \returns Pressure in `dyn/cm^2` (with uncertainty)

	return 10. * torr * 101325. / 760.;
}

Double_t dragon::StoppingPowerCalculator::CalculateDensity(Double_t pressure, Double_t length,
																													 Int_t nmol, Double_t temp)
{
	///
	/// \param pressure Gas pressure in torr
	/// \param length Effective target length in cm
	/// \param nmol Number of atoms per molecule in the gas
	/// \param temp Temperature in kelvin
	/// \returns Density in atoms / cm^2

	return nmol * TorrCgs(pressure) * length / TMath::Kcgs() / temp;
}

UDouble_t dragon::StoppingPowerCalculator::CalculateDensity(UDouble_t pressure, UDouble_t length,
																														Int_t nmol, Double_t temp)
{
	///
	/// \param pressure Gas pressure in torr (with uncertainty)
	/// \param length Effective target length in cm (with uncertainty)
	/// \param nmol Number of atoms per molecule in the gas
	/// \param temp Temperature in kelvin
	/// \returns Density in atoms / cm^2 (with uncertainty)

	return nmol * TorrCgs(pressure) * length / TMath::Kcgs() / temp;
}

UDouble_t dragon::StoppingPowerCalculator::CalculateEnergy(Double_t md1, Double_t md1Err, Int_t q, Double_t m,
																													 Double_t cmag, Double_t cmagErr)
{
	///
	/// Equation used is from Dave H's NIM paper on BGO z-position (includes relativity):
	/// `E/m = cmag * (qB/m)^2 - [1/(2*u*c^2)] * (E/m)^2`
	///
	/// \param md1 MD1 field in Gauss
	/// \param md1Err Absolute error on MD1 field
	/// \param q Beam charge state
	/// \param m Beam mass in AMU
	/// \param cmag "Magnetic constant" for MD1 in (keV/u)*G^2
	/// \param cmagErr Absolute error on _cmag_
	///
	/// \returns Beam energy in keV/u

	UDouble_t ucmag (cmag, cmagErr);

	Double_t  a = 1/(2*dragon::Constants::AMU());
	Double_t  b = 1.;
	UDouble_t c = -1 * ucmag * UDouble_t::pow((Double_t)q * UDouble_t(md1, md1Err) / m, 2);

	return (-b + UDouble_t::sqrt(b*b - 4*a*c)) / (2*a);
}

dragon::StoppingPowerCalculator::StoppingPowerCalculator(Int_t beamCharge, Double_t beamMass, Int_t nmol,
																												 Double_t targetLen, Double_t targetLenErr,
																												 Double_t cmd1, Double_t cmd1Err,
																												 Double_t temp):
	fBeamMass(beamMass),
	fBeamCharge(beamCharge),
	fNmol(nmol),
	fTargetLength(targetLen, targetLenErr),
	fTemp(temp),
	fMd1Constant(cmd1, cmd1Err)
{
	///
	/// \param beamCharge Beam charge state
	/// \param beamMass Beam mass in AMU
	/// \param nmol Number of atoms per molecule in the target
	/// \param targetLen Effective gas target length in cm
	/// \param targetLenErr Absolute error on targetLen
	/// \param cmd1 "Magnetic constant" for MD1 in (keV/u)*G^2
	/// \param cmd1Err Absolute error on _cmd1_
	/// \param temp Ambient temperature in kelvin
	;
}

void dragon::StoppingPowerCalculator::AddMeasurement(Double_t pressure, Double_t pressureErr,
																										 Double_t md1, Double_t md1Err)
{
	/// \param pressure Measured pressure in torr
	/// \param pressureErr Error (absolute) on the pressure measurement
	/// \param md1 Measured MD1 field
	/// \param md1Err Error (absolute) on measured MD1 field

	UDouble_t upressure (pressure, pressureErr);
	UDouble_t energy = CalculateEnergy(md1, md1Err, fBeamCharge, fBeamMass,
																		 fMd1Constant.GetNominal(), fMd1Constant.GetErrLow());

	UDouble_t density = CalculateDensity(upressure, fTargetLength, fNmol, fTemp);

	fEnergies.push_back(energy);
	fDensities.push_back(density);
	fPressures.push_back(upressure);

	UDouble_t umd1(md1, md1Err);
	fMd1.push_back(umd1);
}

dragon::StoppingPowerCalculator::Measurement_t
dragon::StoppingPowerCalculator::GetMeasurement(Int_t index) const
{
	/// \param index Which measurement to return

	Measurement_t retval = {0, 0, 0, 0};
	size_t index0 = index;
	if(index0 < fEnergies.size()) {
		retval.pressure = fPressures.at(index0);
		retval.energy = fEnergies.at(index0);
		retval.density = fDensities.at(index0);
		retval.md1 = fMd1.at(index0);
	} else {
		dutils::Error("StoppingPowerCalculator::GetMeasurement", __FILE__, __LINE__)
			<< "invalid index " << index << ", valid options are [0, ) " << fEnergies.size();
	}

	return retval;
}

void dragon::StoppingPowerCalculator::RemoveMeasurement(Int_t index)
{
	/// \param index Which measurement to remove

	size_t index0 = index;
	if(index0 < fEnergies.size()) {
		fPressures.erase(fPressures.begin() + index0);
		fEnergies.erase (fPressures.begin() + index0);
	} else {
		dutils::Error("StoppingPowerCalculator::GetMeasurement", __FILE__, __LINE__)
			<< "invalid index " << index << ", valid options are [0, ) " << fEnergies.size();
	}
}

TGraph* dragon::StoppingPowerCalculator::PlotMeasurements(XAxisType_t xaxis, YAxisType_t yaxis, Bool_t draw) const
{
	///
	/// \param xaxis Specify the x axis. Valid options are dragon::StoppingPowerCalculator::kPRESSURE (== 0)
	///  to plot pressure (torr), or dragon::StoppingPowerCalculator::kDENSITY (== 1) to plot
	///  density in atoms/cm^2.
	/// \param xaxis Specify the y axis. Valid options are dragon::StoppingPowerCalculator::kMD1 (== 0)
	///  to plot MD1 field (gauss) or dragon::StoppingPowerCalculator::kENERGY (== 1) to plot energy
	///  in keV/u.
	/// \param draw Argument `true` plots the graph with option `"AP"` in addition to
	///  returning it.
	/// \returns TGraph of pressure vs. energy, with asymmetric error bars on
	///  both axes. Responsibility is on the user to delete the returned graph.

	TGraph* out = 0;
	if(!fEnergies.empty()) {

		const UDouble_t* x = xaxis == kDENSITY ? &fDensities[0] : &fPressures[0];
		const UDouble_t* y = yaxis == kMD1     ? &fMd1[0]       : &fEnergies[0];

		out = PlotUncertainties(fEnergies.size(), x, y);
	}
	if(out) {
		out->SetMarkerStyle(21);
		if(draw) out->Draw("AP");
	}
	return out;
}

UDouble_t dragon::StoppingPowerCalculator::CalculateEbeam(TGraph** plot)
{
	///
	/// \param [out] plot Address of a pointer to a TGraph that will contain
	///  a plot of energy vs. pressure upon successful return. Passing a non-NULL
	///  plot argument also causes the plot to be drawn with option "AP". The default
	///  argument (NULL) bypasses any plotting and simply calculates the epsilon parameter.
	/// \returns The beam energy at zero pressure from a linear fit of E vs. P.

	UDouble_t out(0,0);
	std::auto_ptr<TGraph> g(new TGraphAsymmErrors(GetNmeasurements()));

	//
	// calculate density, energy w/ random errors only
	std::vector<UDouble_t> pres(GetNmeasurements()), energy(GetNmeasurements());
	for(Int_t i=0; i< GetNmeasurements(); ++i) {

		double md1err = fMd1[i].GetErrLow() < fMd1[i].GetErrHigh() ?
																					fMd1[i].GetErrHigh() : fMd1[i].GetErrLow();

		pres[i] = fPressures[i];
		energy[i] = CalculateEnergy(fMd1[i].GetNominal(), md1err, fBeamCharge, fBeamMass, fMd1Constant.GetNominal(), 0);
	}
	//
	// plot and fit to get dE/d[n/A]
	g.reset(PlotUncertainties(GetNmeasurements(), &pres[0], &energy[0]));
	dragon::LinearFitter fit;
	fit.Fit(g.get());
	out = fit.GetOffset();

	//
	// plot if requested
	if(plot) {
		*plot = (TGraph*)g->Clone();
		(*plot)->SetMarkerStyle(21);
		(*plot)->SetTitle(Form("Beam energy: %.2f +/- %f keV/u;Presure [T];E [keV/u]", out.GetNominal(), out.GetErrLow()));
		(*plot)->Draw("AP");
		if(fit.GetFunction()) {
			TF1* ffit2 = (TF1*)fit.GetFunction()->Clone();
			ffit2->Draw("SAME");
		}
		else std::cerr << "No function!\n";
	}

	return out;

}

UDouble_t dragon::StoppingPowerCalculator::CalculateEpsilon(TGraph** plot, UDouble_t* ebeam)
{
	///
	/// \param [out] plot Address of a pointer to a TGraph that will contain
	///  a plot of energy vs. density upon successful return. Passing a non-NULL
	///  plot argument also causes the plot to be drawn with option "AP". The default
	///  argument (NULL) bypasses any plotting and simply calculates the epsilon parameter.
	///
	/// \param [out] ebeam Pointer to UDouble_t holding beam energy from offset of linear fit.
	///
	/// \returns The `epslion` parameter used in calculations of omega-gamma, in units of
	///  eV / [atoms / cm^2]
	///
	/// \note For treatment of errors, we should only include random errors in the plot to
	///  be fit. Systematic errors (i.e target pressure and c_md1) will pull all points in
	///  the same direction and should only be added back after the linear fit is done.

	UDouble_t out(0,0);
	std::auto_ptr<TGraph> g(new TGraphAsymmErrors(GetNmeasurements()));

	//
	// calculate density, energy w/ random errors only
	std::vector<UDouble_t> dens(GetNmeasurements()), energy(GetNmeasurements());
	for(Int_t i=0; i< GetNmeasurements(); ++i) {

		double md1err = fMd1[i].GetErrLow() < fMd1[i].GetErrHigh() ?
																					fMd1[i].GetErrHigh() : fMd1[i].GetErrLow();

		dens[i] = CalculateDensity(fPressures[i], UDouble_t(fTargetLength.GetNominal(), 0), fNmol, fTemp);
		energy[i] = CalculateEnergy(fMd1[i].GetNominal(), md1err, fBeamCharge, fBeamMass, fMd1Constant.GetNominal(), 0);
	}
	//
	// plot and fit to get dE/d[n/A]
	g.reset(PlotUncertainties(GetNmeasurements(), &dens[0], &energy[0]));
	dragon::LinearFitter fit;
	fit.Fit(g.get());
	out = -1*fit.GetSlope();
	out *= fBeamMass; // keV/u -> keV
	out *= 1e3; // keV -> eV

	if(ebeam) {
		*ebeam = 1*fit.GetOffset(); // keV/u;
	}
	//
	// add back systematic errors
	out *= fMd1Constant / fMd1Constant.GetNominal();
	out *= fTargetLength / fTargetLength.GetNominal();
	if(ebeam) {
		// *ebeam *= fMd1Constant / fMd1Constant.GetNominal();
		// *ebeam *= fTargetLength / fTargetLength.GetNominal();
	}
	//
	// plot if requested
	if(plot) {
		*plot = (TGraph*)g->Clone();
		(*plot)->SetMarkerStyle(21);
		char buf[256];
		if(out.GetErrHigh() != out.GetErrLow()) {
			sprintf(buf, "Stopping power: %g ^{+%g}_{-%g} eV cm^{2} / atom;Density [atoms/cm^{2}];Beam energy [keV/u]",
							out.GetNominal(), out.GetErrLow(), out.GetErrHigh());
		}
		else {
			sprintf(buf, "Stopping power: %g +/-%g eV cm^{2} / atom;Density [atoms/cm^{2}];Beam energy [keV/u]",
							out.GetNominal(), out.GetErrLow());
		}
		(*plot)->SetTitle(buf);
		(*plot)->Draw("AP");
		if(fit.GetFunction()) {
			TF1* ffit2 = (TF1*)fit.GetFunction()->Clone();
			ffit2->Draw("SAME");
		}
		else std::cerr << "No function!\n";
	}

	return out;
}



// ================ Class dragon::ResonanceStrengthCalculator ================ //


dragon::ResonanceStrengthCalculator::ResonanceStrengthCalculator(Double_t eres, Double_t mbeam, Double_t mtarget,
																																 dragon::BeamNorm* beamNorm, UDouble_t epsilon):
	fBeamNorm(beamNorm), fEpsilon(epsilon), fBeamMass(mbeam), fTargetMass(mtarget), fResonanceEnergy(eres)
{
	///
	/// \param eres Resonance energy in keV (center of mass)
	/// \param mbeam Beam mass in amu
	/// \param mtarget Target mass in amu
	/// \param beamNorm Pointer to a constructed dragon::BeamNorm object (takes no ownership)
	/// \param epsilon "Stopping power" in e*cm^2/atom (see dragon::StoppingPowerCalculator)
}

UDouble_t dragon::ResonanceStrengthCalculator::CalculateResonanceStrength(Int_t whichSb, Int_t type, Bool_t print)
{
	/// \param whichSb Specify the surface barrier detector to use
	///  for normalization
	/// \returns Resonance strenght in eV.

	if(!fBeamNorm) return UDouble_t(0,0);
	UDouble_t yield = fBeamNorm->CalculateYield(whichSb, type, print);
	UDouble_t wavelength = CalculateWavelength(fResonanceEnergy, fBeamMass, fTargetMass);
	UDouble_t wg = CalculateResonanceStrength(yield, fEpsilon, wavelength, fBeamMass, fTargetMass);
	if(print) std::cout << "Resonance Strength [eV]: " << wg << "\n";
	return wg;
}

TGraph* dragon::ResonanceStrengthCalculator::PlotResonanceStrength(Int_t whichSb)
{
	if((unsigned)whichSb > 1) {
		dutils::Error("ResonanceStrengthCalculator::PlotResonanceStrength", __FILE__, __LINE__)
			<< "invalid SB: " << whichSb << ", valid are 0 or 1";
		return 0;
	}

	std::vector<Int_t>& runs = fBeamNorm->GetRuns();
	int nruns = runs.size();

	std::vector<Double_t> runnum(nruns);
	for(int i=0; i< nruns; ++i)
		runnum[i] = runs[i];

	UDouble_t wavelength = CalculateWavelength(fResonanceEnergy, fBeamMass, fTargetMass);
	std::vector<UDouble_t> strengths(nruns);
	for(int i=0; i< nruns; ++i) {
		UDouble_t yield = fBeamNorm->GetRunData(runs[i])->yield[whichSb];
		UDouble_t wg = CalculateResonanceStrength(yield, fEpsilon, wavelength, fBeamMass, fTargetMass);
		strengths[i] = wg;
	}

	TGraph* out = PlotUncertainties(nruns, &runnum[0], &strengths[0]);
	out->SetTitle(";Run number;#omega#gamma [eV]");
	out->SetMarkerStyle(21);
	out->Draw("AP");
	return out;
}


UDouble_t dragon::ResonanceStrengthCalculator::CalculateWavelength(UDouble_t eres, Double_t mbeam, Double_t mtarget)
{
	/// \param eres Resonance energy in center-of-mass [keV].
	/// \param mbeam Mass of the beam in AMU
	/// \param mtarget Mass of the target in AMU
	/// \returns DeBroglie wavelength in cm.

	Double_t mu = 1000*dragon::Constants::AMU()*mbeam*mtarget / (mbeam + mtarget); // reduced mass in eV/c^2
	eres *= 1e3; // keV -> eV
	UDouble_t pc = UDouble_t::sqrt(eres*eres + 2.*eres*mu);

	Double_t hc = TMath::HC() * 1e9 / TMath::Qe(); // eV*nm
	UDouble_t lambda = hc / pc; // nm
	lambda /= 1e7; // cm
	return lambda;
}

UDouble_t dragon::ResonanceStrengthCalculator::CalculateResonanceStrength(UDouble_t yield, UDouble_t epsilon,
																																					UDouble_t wavelength,
																																					Double_t mbeam, Double_t mtarget)
{
	UDouble_t wg = 2.*epsilon*yield / (wavelength*wavelength);
	wg *= (mtarget / (mbeam+mtarget));
	return wg;
}


// ================ class dragon::LabCM ================ //

dragon::LabCM::LabCM(int Zbeam, int Abeam, int Ztarget, int Atarget)
{
	/// Sets beam and target masses from AME12 compilation.
	/// Energies are initially unset, use SetE*() functions to specify an
	/// energy.
	/// \param Zbeam Beam charge
	/// \param Abeam Beam mass number
	/// \param Ztarget Target charge
	/// \param Atarget Target mass number
	/// \attention Uses "nuclear" (fully ionized) masses.

	Init(Zbeam, Abeam, Ztarget, Atarget, 0.);
}


dragon::LabCM::LabCM(int Zbeam, int Abeam, int Ztarget, int Atarget, double ecm)
{
	/// Sets beam and target masses from AME12 compilation.
	/// Energies are initially unset, use SetE*() functions to specify an
	/// energy.
	/// \param Zbeam Beam charge
	/// \param Abeam Beam mass number
	/// \param Ztarget Target charge
	/// \param Atarget Target mass number
	/// \param ecm Center-of-mass kinetic energy in keV
	/// \attention Uses "nuclear" (fully ionized) masses.

	Init(Zbeam, Abeam, Ztarget, Atarget, ecm);
}

dragon::LabCM::LabCM(double mbeam, double mtarget, double ecm)
{
	/// Uses specified masses directly
	/// \param mbeam Beam mass in AMU
	/// \param mtarget Taret mass in AMU
	/// \param ecm Center of mass energy in keV
	SetM1(mbeam);
	SetM2(mtarget);
	fTcm = ecm;
}

void dragon::LabCM::Init(int Zbeam, int Abeam, int Ztarget, int Atarget, double ecm)
{
	TAtomicMassTable mt; // AME12
	fM1 = mt.NuclearMass(Zbeam, Abeam);
	fM2 = mt.NuclearMass(Ztarget, Atarget);
	fTcm = ecm;
}

void dragon::LabCM::SetEcm(double ecm)
{
	/// \param ecm Center-of-mass kinetic energy in keV
	fTcm = ecm;
}

void dragon::LabCM::SetEbeam(double ebeam)
{
	/// \param ebeam Beam energy in keV

	double E1tot = ebeam + fM1; // total energy
	double Ecmtot = sqrt(fM1*fM1 + fM2*fM2 + 2*fM2*E1tot);
	fTcm = Ecmtot - fM1 - fM2;
}

void dragon::LabCM::SetV2beam(double ebeam)
{
	/// \param ebeam Beam energy in keV/u

	SetEbeam(ebeam*fM1/dragon::Constants::AMU()); // keV/u -> keV
}

void dragon::LabCM::SetEtarget(double etarget)
{
	/// \param etarget Target energy in keV

	double E2tot = etarget + fM2; // total energy
	double Ecmtot = sqrt(fM1*fM1 + fM2*fM2 + 2*fM1*E2tot);
	fTcm = Ecmtot - fM1 - fM2;
}

void dragon::LabCM::SetV2target(double etarget)
{
	/// \param etarget Target energy in keV/u

	SetEbeam(etarget*fM2/dragon::Constants::AMU()); // keV/u -> keV
}

double dragon::LabCM::GetV2beam() const
{
	return GetEbeam() / (fM1/dragon::Constants::AMU());
}

double dragon::LabCM::GetEbeam() const
{
	double Ecm = fTcm + fM1 + fM2; // total energy
	double E1 = (Ecm*Ecm - fM1*fM1 - fM2*fM2) / (2*fM2); // total energy
	double T1 = E1 - fM1; // kinetic energy
	return T1;
}

double dragon::LabCM::GetV2target() const
{
	return GetEtarget() / (fM2/dragon::Constants::AMU());
}

double dragon::LabCM::GetEtarget() const
{
	double Ecm = fTcm + fM1 + fM2; // total energy
	double E2 = (Ecm*Ecm - fM1*fM1 - fM2*fM2) / (2*fM1); // total energy
	double T2 = E2 - fM2; // kinetic energy
	return T2;
}



// ============ class dragon::CrossSectionCalculator ============ //

dragon::CrossSectionCalculator::CrossSectionCalculator(dragon::BeamNorm* beamNorm, Int_t nmol, Double_t temp, Double_t targetLen):
	fBeamNorm(beamNorm),
	fNmol(nmol),
	fTemp(temp),
	fTargetLen(targetLen)
{
	///
	/// \param beamNorm Pointer to a composed dragon::BeamNorm class which has had
	///  BatchCalculate() run for the desired set of runs.
	/// \param nmol Number of atoms per molecule of the target (2 for hydrogen, 1 for helium).
	/// \param temp Target cell temperature in kelvin
	/// \param targtLen Effective target length in cm
	///
	fTotalCrossSection = UDouble_t(0, 0);
}

UDouble_t dragon::CrossSectionCalculator::Calculate(Int_t whichSB, const char* prefix, Bool_t printTotal)
{
	///
	/// \param whichSB for the normalization (0 == sb0, 1 == sb1).
	/// \param prefix Desired metrix prefix for the output unit (default = "" is barns, "m" is millibarns, etc.)
	/// \param printTotal If true, prints the total cross section to the screen.
	///
	/// \note This function calculates the run-by-run cross sections for each run that was part of the BatchCalculate()
	///  call to the BeamNorm pointer passed to the constructor. The total cross section is the weighted average of these
	///  run-by-run measurements.
	///

	if(!fBeamNorm) {
		dragon::utils::Error("CalculateCrossSection",__FILE__,__LINE__) << "fBeamNorm == 0";
		return 0;
	}
	if((UInt_t)whichSB > 1) {
		dragon::utils::Error("CalculateCrossSection",__FILE__,__LINE__)
			<< "Invalid SB: " << whichSB << ", must be 0 or 1.";
		return 0;
	}

	fPrefix = prefix;
	Double_t prefixval = dragon::MetricPrefix::Get(prefix);
	if(prefixval == 0) {
		dragon::utils::Warning("CalculateCrossSection",__FILE__,__LINE__)
			<< "Invalid prefix: \"" << prefix << "\", defaulting to barns for the unit.";
		prefixval = 1.;
		fPrefix = "";
	}

	std::vector<Double_t> cx, cxerror;
	std::vector<Int_t>::iterator irun = fBeamNorm->GetRuns().begin();

	while(irun !=  fBeamNorm->GetRuns().end()) {
		dragon::BeamNorm::RunData* rd = fBeamNorm->GetRunData(*irun++);
		if(rd == 0) break;

		const UDouble_t sigma = CalculateCrossSection(rd->yield[whichSB], rd->pressure, fTargetLen, fNmol, fTemp) / prefixval;
		fCrossSections.push_back( sigma );
	}
	fTotalCrossSection = MeasurementWeightedAverage(fCrossSections.begin(), fCrossSections.end());

	if(printTotal) {
		std::cout << "Total cross section: " << fTotalCrossSection << " " << fPrefix << "b.\n";
	}

	return fTotalCrossSection;
}

UDouble_t dragon::CrossSectionCalculator::CalculateCrossSection(UDouble_t yield, UDouble_t pressure, Double_t length, Int_t nmol, Double_t temp)
{
	UDouble_t rho = dragon::StoppingPowerCalculator::CalculateDensity(pressure, length, nmol, temp);
	UDouble_t sigma = yield / rho; // cm^2
	sigma /= 1e-24; // barns
	return sigma;
}

namespace {
inline std::vector<Double_t> get_runs(dragon::BeamNorm* fBeamNorm)
{
	std::vector<Double_t> runs;
	std::vector<Int_t>::iterator irun = fBeamNorm->GetRuns().begin();
	while(irun != fBeamNorm->GetRuns().end()) {
		runs.push_back(*irun++);
	}
	return runs;
} }

TGraph* dragon::CrossSectionCalculator::Plot(Marker_t marker, Color_t color)
{
	if(fBeamNorm == 0) return 0;
	Int_t npoints = fCrossSections.size();
	if(npoints == 0) return 0;

	std::vector<Double_t> runs = get_runs(fBeamNorm);
	if(runs.size() != fCrossSections.size()) {
		utils::Error("Print",__FILE__,__LINE__) << "runs.size() != fCrossSections.size()";
		return 0;
	}
	TGraph* gr = PlotUncertainties(npoints, &runs[0], &fCrossSections[0]);
	if(gr) {
		gr->SetMarkerStyle(marker);
		gr->SetMarkerColor(color);
		gr->Draw("AP");
	}
	return gr;
}


void dragon::CrossSectionCalculator::Print()
{
	std::vector<Double_t> runs = get_runs(fBeamNorm);
	if(runs.size() != fCrossSections.size()) {
		utils::Error("Print",__FILE__,__LINE__) << "runs.size() != fCrossSections.size()";
		return;
	}
	std::cout << "Run\tCross section [" << fPrefix << "b]\n";
	for (size_t i=0; i< runs.size(); ++i) {
		std::cout << runs[i] << "\t" << fCrossSections[i] << "\n";
	}
}<|MERGE_RESOLUTION|>--- conflicted
+++ resolved
@@ -152,11 +152,6 @@
 		chain[6]->SetName(Form("%s6",  prefix));
 		chain[7]->SetName(Form("%s7",  prefix));
 	}
-<<<<<<< HEAD
-	
-=======
-
->>>>>>> ebc19d91
 	else{
 		TChain* chain[] = {
 			new TChain(Form("%s0",  "t"), "SONIK event."),
@@ -170,7 +165,6 @@
 			new TChain(Form("%s7",  "t"), "Glocal run parameters.")
 		};
 		Int_t nchains = sizeof(chain) / sizeof(TChain*);
-	
 		for(Int_t i=0; i< nruns; ++i) {
 			char fname[4096];
 			sprintf(fname, format, runnumbers[i]);
@@ -195,7 +189,7 @@
 		// chain[4]->SetName(Form("%s5",  prefix));
 		chain[3]->SetName(Form("%s20", prefix));
 		chain[4]->SetName(Form("%s6",  prefix));
-		chain[5]->SetName(Form("%s7",  prefix));		
+		chain[5]->SetName(Form("%s7",  prefix));
 	}
 }
 
