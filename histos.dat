CMD:
        TCutG cutg("cutTest",7);
	cutg.SetVarX("");
	cutg.SetVarY("");
	cutg.SetTitle("Graph");
	cutg.SetFillColor(1);
	cutg.SetPoint(0,37.8544,70.113);
	cutg.SetPoint(1,25.5939,41.5819);
	cutg.SetPoint(2,54.9042,28.0226);
	cutg.SetPoint(3,83.0651,35.3672);
	cutg.SetPoint(4,81.5326,53.1638);
	cutg.SetPoint(5,59.3103,79.1525);
	cutg.SetPoint(6,37.8544,70.113);
END:

## BGO SINGLES ##
DIR:
histos/event/gamma/bgo

TH1D:
<<<<<<< HEAD
	("bgo_e0", "Bgo energy, ch 0 [singles]", 256, 0, 4096)
	rootana::gHead.bgo.ecal[0]
CUT:
        True() || (Less(gHead.bgo.ecal[0], 2000) && Cut2D(gHead.bgo.ecal[0], gHead.bgo.ecal[1], -2,-2,0,0,0,2,-2,-2))

SUMMARY:
        ("bgo_ecal", "Bgo energies [singles]", 256, 0, 4096)
	rootana::gHead.bgo.ecal
	30
CUT:
 	Cut2D(gHead.bgo.ecal[0], gHead.bgo.ecal[1], cutg) && Less(gHead.bgo.ecal[0], 2000)
=======
	("bgoZ", "Bgo Z position;z0 [mm];Counts",100,-200,200)
	rootana::gHead.bgo.z0

SUMMARY:
	("bgoE", "Bgo chan vs. Energy;Energy [keV/10];Detector Number", 256, 0, 4096)
	rootana::gHead.bgo.ecal

TH1D:
	("bgo0", "BGO_{0} Channel;BGO;Counts", 30, 0, 30)
	rootana::gHead.bgo.hit0
CUT:
	Greater(rootana::gHead.bgo.hit0, 0)
>>>>>>> 09f0ca12

TH2D:
	("bgoE0", "BGO_{0} Channel vs. Energy;Energy [keV/10];Detector Number", 256, 0, 4096, 30, 0, 30)
	rootana::gHead.bgo.esort[0]
	rootana::gHead.bgo.hit0
CUT:
	Greater(rootana::gHead.bgo.esort[0], 0)

TH2D:
	("bgoE0E1", "BGO_{1} vs. BGO_{0};E0 [keV/10];E1 [keV/10]", 256, 0, 4096, 256, 0, 4096)
	rootana::gHead.bgo.esort[0]
	rootana::gHead.bgo.esort[1]
CUT:
	Greater(rootana::gHead.bgo.esort[1], 0)


## DSSSD SINGLES ##
DIR:
histos/event/hion/dsssd

SUMMARY:
	("dsssdE", "DSSSD channel vs. Energy;Energy [keV];Channel", 200, 0, 20000)
	rootana::gTail.dsssd.ecal

TH1D:
<<<<<<< HEAD
	("dsssd_ecal_0", "DSSSD energy, ch 0 [singles]", 256, 0, 4096)
	rootana::gTail.dsssd.ecal[0]
=======
	("dsssdT", "DSSSD time;TDC [arb.];Counts", 200, 0, 20000)
	rootana::gTail.dsssd.tcal
>>>>>>> 09f0ca12

TH2D:
        ("dsssdEfront_mcpTAC", "DSSSD Efront vs. MCP TAC", 256, 0, 4096, 200, 0, 20000)
	rootana::gTail.mcp.tac
	rootana::gTail.dsssd.efront
CUT:
        Greater(rootana::gTail.mcp.tac, 0) && Greater(rootana::gTail.dsssd.efront, 0)

TH2D:
        ("dsssdEback_mcpTAC", "DSSSD Eback vs. MCP TAC", 256, 0, 4096, 200, 0, 20000)
	rootana::gTail.mcp.tac
	rootana::gTail.dsssd.eback
CUT:
	Greater(rootana::gTail.mcp.tac, 0) && Greater(rootana::gTail.dsssd.eback, 0)


## MCP SINGLES ##
DIR:
histos/event/hion/mcp

TH1D:
<<<<<<< HEAD
	("bgo_ecal0", "Bgo energy, ch 0 [coinc]", 256, 0, 4096)
	rootana::gCoinc.head.bgo.ecal[0]

TH2D:
	("bgo_ecal1_ecal0", "Bgo energy 1 vs. 0 [coinc]", 256, 0, 4096, 256, 0, 4096)
	rootana::gCoinc.head.bgo.ecal[1]
	rootana::gCoinc.head.bgo.ecal[0]

SUMMARY:
	("bgo_ecal", "Bgo energies [coinc]", 256, 0, 4096)
	rootana::gCoinc.head.bgo.ecal
	30
=======
        ("mcpEsum", "Sum of MCP anodes;Esum [arb.];Counts", 250, 0, 50000)
	rootana::gTail.mcp.esum
CUT:
        Greater(rootana::gTail.mcp.esum, 0)

SUMMARY:
        ("mcpAnode", "MCP channel vs. anode signal;Anode [channel];Channel", 256, 0, 4096)
	rootana::gTail.mcp.anode

TH2D:
        ("mcpXY", "MCP x vs. y;xpos [arb.];ypos [arb.]", 60,-30,30,60,-30,30)
	rootana::gTail.mcp.x
	rootana::gTail.mcp.y

CUT:
	Greater(rootana::gTail.mcp.x, 0) && Greater(rootana::gTail.mcp.y, 0)

TH1D:
        ("mcpTOF", "MCP TAC signal;TAC [channel];Counts", 256, 0, 4096)
	rootana::gTail.mcp.tac
CUT:
        Greater(rootana::gTail.mcp.tac, 0)


## SURFACE BARRIER SINGLES ##
DIR:
histos/event/hion/sb

TH1D:
        ("sbE0", "Surface barrier energy, ch. 0;Energy [channel];Counts", 256, 0, 4096)
	rootana::gTail.sb.ecal[0]
CUT:
	Greater(rootana::gTail.sb.ecal[0], 0)
	
TH1D:
        ("sbE1", "Surface barrier energy, ch. 1;Energy [channel];Counts", 256, 0, 4096)
	rootana::gTail.sb.ecal[1]
CUT:
	Greater(rootana::gTail.sb.ecal[1], 0)


## NAI SINGLES ##
DIR:
histos/event/hion/nai

TH1D:
        ("naiE0", "NaI energy, ch. 0;Energy [channel];Counts", 256, 0, 4096)
	rootana::gTail.nai.ecal[0]
CUT:
	Greater(rootana::gTail.nai.ecal[0], 0)
	
TH1D:
        ("naiE1", "NaI energy, ch. 1;Energy [channel];Counts", 256, 0, 4096)
	rootana::gTail.nai.ecal[1]
CUT:
	Greater(rootana::gTail.nai.ecal[1], 0)


## GE SINGLES ##
DIR:
histos/event/hion/ge

TH1D:
        ("geE", "HPGe energy;Energy [channel];Counts", 256, 0, 4096)
	rootana::gTail.ge.ecal
CUT:
	Greater(rootana::gTail.ge.ecal, 0)
>>>>>>> 09f0ca12
<|MERGE_RESOLUTION|>--- conflicted
+++ resolved
@@ -18,19 +18,6 @@
 histos/event/gamma/bgo
 
 TH1D:
-<<<<<<< HEAD
-	("bgo_e0", "Bgo energy, ch 0 [singles]", 256, 0, 4096)
-	rootana::gHead.bgo.ecal[0]
-CUT:
-        True() || (Less(gHead.bgo.ecal[0], 2000) && Cut2D(gHead.bgo.ecal[0], gHead.bgo.ecal[1], -2,-2,0,0,0,2,-2,-2))
-
-SUMMARY:
-        ("bgo_ecal", "Bgo energies [singles]", 256, 0, 4096)
-	rootana::gHead.bgo.ecal
-	30
-CUT:
- 	Cut2D(gHead.bgo.ecal[0], gHead.bgo.ecal[1], cutg) && Less(gHead.bgo.ecal[0], 2000)
-=======
 	("bgoZ", "Bgo Z position;z0 [mm];Counts",100,-200,200)
 	rootana::gHead.bgo.z0
 
@@ -43,7 +30,6 @@
 	rootana::gHead.bgo.hit0
 CUT:
 	Greater(rootana::gHead.bgo.hit0, 0)
->>>>>>> 09f0ca12
 
 TH2D:
 	("bgoE0", "BGO_{0} Channel vs. Energy;Energy [keV/10];Detector Number", 256, 0, 4096, 30, 0, 30)
@@ -69,13 +55,8 @@
 	rootana::gTail.dsssd.ecal
 
 TH1D:
-<<<<<<< HEAD
-	("dsssd_ecal_0", "DSSSD energy, ch 0 [singles]", 256, 0, 4096)
-	rootana::gTail.dsssd.ecal[0]
-=======
 	("dsssdT", "DSSSD time;TDC [arb.];Counts", 200, 0, 20000)
 	rootana::gTail.dsssd.tcal
->>>>>>> 09f0ca12
 
 TH2D:
         ("dsssdEfront_mcpTAC", "DSSSD Efront vs. MCP TAC", 256, 0, 4096, 200, 0, 20000)
@@ -97,20 +78,6 @@
 histos/event/hion/mcp
 
 TH1D:
-<<<<<<< HEAD
-	("bgo_ecal0", "Bgo energy, ch 0 [coinc]", 256, 0, 4096)
-	rootana::gCoinc.head.bgo.ecal[0]
-
-TH2D:
-	("bgo_ecal1_ecal0", "Bgo energy 1 vs. 0 [coinc]", 256, 0, 4096, 256, 0, 4096)
-	rootana::gCoinc.head.bgo.ecal[1]
-	rootana::gCoinc.head.bgo.ecal[0]
-
-SUMMARY:
-	("bgo_ecal", "Bgo energies [coinc]", 256, 0, 4096)
-	rootana::gCoinc.head.bgo.ecal
-	30
-=======
         ("mcpEsum", "Sum of MCP anodes;Esum [arb.];Counts", 250, 0, 50000)
 	rootana::gTail.mcp.esum
 CUT:
@@ -177,5 +144,4 @@
         ("geE", "HPGe energy;Energy [channel];Counts", 256, 0, 4096)
 	rootana::gTail.ge.ecal
 CUT:
-	Greater(rootana::gTail.ge.ecal, 0)
->>>>>>> 09f0ca12
+	Greater(rootana::gTail.ge.ecal, 0)