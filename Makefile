#################################
### USER CUSTOMIZABLE SECTION ###
#################################

### SET OPTIONAL #defines HERE  ###

### Don't remove the line below ###
DEFINITIONS=
###

## Uncomment (Comment) to (not) export "raw" modules for viewing in ROOT treew
DEFINITIONS+=-DDISPLAY_MODULES

## (Un)comment to (not) ignore corresponding heavy-ion detectors
#DEFINITIONS+=DRAGON_OMIT_DSSSD
#DEFINITIONS+=DRAGON_OMIT_IC
#DEFINITIONS+=DRAGON_OMIT_NAI
#DEFINITIONS+=DRAGON_OMIT_GE


### Set to YES (NO) to turn on (off) root [or rootbeer, or rootana, or ...] usage ###
USE_ROOT=YES
USE_ROOTANA=NO
USE_ROOTBEER=YES
USE_MIDAS=YES


## Automatically turn off rootana if on jabberwock
THE_HOST := $(shell hostname)
ifeq ($(THE_HOST),jabberwock.triumf.ca)
USE_ROOTANA=NO
endif


### Set ROOTBEER home directory (ignore if USE_ROOTBEER=NO) ###
RB_HOME=$(HOME)/packages/rootbeer


### CHOOSE YOUR COMPILER IF YOU WANT ###
##CXX=g++ -Wall
<<<<<<< HEAD
CXX=clang++ -Wall -I/opt/local/include/

##CC=gcc -Wall
CC=clang -Wall -I/opt/local/include/
=======
CXX=c++ -Wall -I/opt/local/include/

##CC=gcc -Wall
CC=cc -Wall -I/opt/local/include/
>>>>>>> 6564c95f


#####################################
### END USER CUSTOMIZABLE SECTION ###
#####################################


### Variable definitions
SRC=$(PWD)/src
OBJ=$(PWD)/obj
CINT=$(PWD)/cint
DRLIB=$(PWD)/lib

DEFINITIONS+=-DDRAGON_AME12_FILENAME=\"$(PWD)/src/utils/mass.mas12\" 
DYLIB=-shared
FPIC=-fPIC
INCFLAGS=-I$(SRC) -I$(CINT)

DEBUG=-ggdb -O3 -DDEBUG
#CXXFLAGS = -g -O2 -Wall -Wuninitialized
CXXFLAGS = $(DEBUG) $(INCFLAGS) $(DEFINITIONS)
CXXFLAGS += -DHAVE_ZLIB


ROOTLIBS=
ifeq ($(USE_ROOT),YES)
DEFINITIONS+= -DUSE_ROOT
ifdef ROOTSYS
ROOTLIBS= -L$(ROOTSYS)/lib $(shell $(ROOTSYS)/bin/root-config --cflags --libs --glibs) -I$(ROOTSYS)/include -lXMLParser -lSpectrum -lMinuit
CXXFLAGS += -I$(ROOTSYS)/include
else
ROOTLIBS= - $(shell $(ROOTSYS)/bin/root-config --cflags --libs --glibs) -lXMLParser -lThread -lTreePlayer -lSpectrum -lMinuit
endif
else
USE_ROOTBEER=NO
endif

ifeq ($(USE_MIDAS),YES)
$(info ************  USE_MIDAS ************)
ifdef MIDASSYS
CXXFLAGS += -DMIDASSYS
MIDASLIBS = -lmidas -L$(MIDAS_LIB_DIR)
INCFLAGS += -I$(MIDASSYS)/include
endif
endif

UNAME=$(shell uname)
ifeq ($(UNAME),Darwin)
ifdef MIDASSYS
CXXFLAGS += -DOS_LINUX -DOS_DARWIN
MIDAS_LIB_DIR=$(MIDASSYS)/darwin/lib
endif
DYLIB=-dynamiclib -single_module -undefined dynamic_lookup
FPIC=
RPATH=
endif

ifeq ($(UNAME),Linux)
ifdef MIDASSYS
CXXFLAGS += -DOS_LINUX
MIDAS_LIB_DIR=$(MIDASSYS)/linux/lib
MIDASLIBS+= -lm -lz -lutil -lnsl -lrt
endif
endif


CXX+=$(CXXFLAGS)
CC+=$(CXXFLAGS)

LINK=$(CXX) $(ROOTLIBS) $(RPATH) -L$(PWD)/lib

MAKE_DRAGON_DICT=
DR_DICT=
DR_DICT_DEP=
ifeq ($(USE_ROOT),YES)
MAKE_DRAGON_DICT+=rootcint -f $@ -c $(CXXFLAGS) -p $(HEADERS) TTree.h $(CINT)/Linkdef.h
DR_DICT=$(CINT)/DragonDictionary.cxx 
DR_DICT_DEP=$(CINT)/DragonDictionary.cxx 
endif


#### DRAGON LIBRARY ####
OBJECTS=                            		\
$(OBJ)/midas/mxml.o  	    	  		\
$(OBJ)/midas/strlcpy.o			     	\
$(OBJ)/midas/Odb.o                  		\
$(OBJ)/midas/Xml.o                  		\
$(OBJ)/midas/libMidasInterface/TMidasFile.o  	\
$(OBJ)/midas/libMidasInterface/TMidasEvent.o 	\
$(OBJ)/midas/Event.o                	\
					\
$(OBJ)/Unpack.o				\
$(OBJ)/TStamp.o		              	\
$(OBJ)/Vme.o				\
$(OBJ)/Dragon.o				\
$(OBJ)/utils/TAtomicMass.o              \
$(OBJ)/utils/Uncertainty.o		\
$(OBJ)/utils/ErrorDragon.o

ifeq ($(USE_MIDAS), YES)
OBJECTS+=$(OBJ)/midas/libMidasInterface/TMidasOnline.o
endif

ifeq ($(USE_ROOT), YES)
OBJECTS+=$(OBJ)/utils/RootAnalysis.o
OBJECTS+=$(OBJ)/utils/Selectors.o
OBJECTS+=$(OBJ)/utils/Calibration.o
OBJECTS+=$(OBJ)/utils/LinearFitter.o
endif


## END OBJECTS ##


HEADERS=	                	\
$(SRC)/midas/*.hxx	        	\
$(SRC)/midas/*.h			\
$(SRC)/midas/libMidasInterface/*.h     	\
$(SRC)/utils/*.hxx        		\
$(SRC)/utils/*.h          		\
$(SRC)/*.hxx


### DRAGON LIBRARY ###
MID2ROOT_LIBS=-lDragon $(MIDASLIBS)

MAKE_ALL=$(DRLIB)/libDragon.so $(PWD)/bin/mid2root
ifeq ($(USE_ROOTBEER),YES)
$(info ************  USE_ROOTBEER ************)
MAKE_ALL+=$(PWD)/bin/rbdragon
DEFINITIONS+=-DUSE_ROOTBEER
MID2ROOT_LIBS+=-L$(PWD)/../../rootbeer/lib -lRootbeer
MID2ROOT_INC=$(RBINC) 
endif
ifeq ($(USE_ROOTANA),YES)
MAKE_ALL+=$(PWD)/bin/anaDragon
endif

all:  $(MAKE_ALL)

libDragon: $(DRLIB)/libDragon.so

$(DRLIB)/libDragon.so: $(DR_DICT_DEP) $(OBJECTS)
	$(LINK) $(DYLIB) $(FPIC) $(MIDASLIBS) \
\
$(OBJECTS) $(DR_DICT) \
\
-o $@ \

mid2root: $(PWD)/bin/mid2root
$(PWD)/bin/mid2root: src/mid2root.cxx $(DRLIB)/libDragon.so
	$(LINK) $(MID2ROOT_INC) $(MID2ROOT_LIBS) $< \
-o $@ \

mid2root: $(PWD)/bin/mid2root

rbdragon.o: $(OBJ)/rootbeer/rbdragon.o 

### OBJECT FILES ###

$(OBJ)/utils/%.o: $(SRC)/utils/%.cxx $(DR_DICT_DEP)
	$(CXX) $(FPIC) -c \
-o $@ $< \

$(OBJ)/midas/%.o: $(SRC)/midas/%.c $(DR_DICT_DEP)
	$(CC) $(FPIC) -c \
-o $@ $< \

$(OBJ)/midas/libMidasInterface/%.o: $(SRC)/midas/libMidasInterface/%.cxx $(DR_DICT_DEP)
	$(CXX) $(FPIC) -c \
-o $@ $< \

$(OBJ)/midas/%.o: $(SRC)/midas/%.cxx $(DR_DICT_DEP)
	$(CXX) $(FPIC) -c \
-o $@ $< \

$(OBJ)/rootana/%.o: $(SRC)/rootana/%.cxx $(CINT)/rootana/Dict.cxx
	$(CXX) $(ROOTANA_FLAGS) $(ROOTANA_DEFS) -c $(FPIC) \
-o $@ $< \

## Must be last object rule!!
$(OBJ)/%.o: $(SRC)/%.cxx $(DR_DICT_DEP)
	$(CXX) $(FPIC) -c \
-o $@ $< \

### CINT DICTIONARY ###
dict: $(CINT)/DragonDictionary.cxx

$(CINT)/DragonDictionary.cxx:  $(HEADERS) $(CINT)/Linkdef.h
	$(MAKE_DRAGON_DICT) \


### FOR ROOTANA ###
ROOTANA=$(HOME)/usr/packages/rootana
ROOTANA_FLAGS=-ansi -Df2cFortran -I$(ROOTANA)
ROOTANA_DEFS=-DROOTANA_DEFAULT_HISTOS=$(HOME)/usr/packages/dragon/analyzer/histos.dat

ROOTANA_REMOTE_OBJS=				\
$(ROOTANA)/libNetDirectory/netDirectoryServer.o

ROOTANA_OBJS=					\
$(OBJ)/rootana/Application.o			\
$(OBJ)/rootana/Callbacks.o			\
$(OBJ)/rootana/HistParser.o			\
$(OBJ)/rootana/Directory.o

ROOTANA_HEADERS= $(SRC)/rootana/Globals.h $(SRC)/rootana/*.hxx

ROOTANA_LIBS=-lrootana -lNetDirectory -L$(HOME)/usr/packages/rootana/libNetDirectory/ -L$(HOME)/usr/packages/rootana/lib

$(CINT)/rootana/Dict.cxx: $(ROOTANA_HEADERS) $(SRC)/rootana/Linkdef.h $(CINT)/DragonDictionary.cxx
	rootcint -f $@ -c $(CXXFLAGS) $(ROOTANA_FLAGS) -p $(ROOTANA_HEADERS) $(SRC)/rootana/Linkdef.h \

$(CINT)/rootana/CutDict.cxx: $(SRC)/rootana/Cut.hxx $(SRC)/rootana/CutLinkdef.h
	rootcint -f $@ -c $(CXXFLAGS) $(ROOTANA_FLAGS) -p $(SRC)/rootana/Cut.hxx $(SRC)/rootana/CutLinkdef.h \

$(DRLIB)/libRootanaCut.so: $(CINT)/rootana/CutDict.cxx
	$(LINK)  $(DYLIB) $(FPIC) $(ROOTANA_FLAGS) $(ROOTANA_DEFS)  \
-o $@ $< \

libRootanaDragon.so: $(DRLIB)/libDragon.so $(CINT)/rootana/Dict.cxx $(DRLIB)/libRootanaCut.so $(ROOTANA_OBJS)
	$(LINK)  $(DYLIB) $(FPIC) $(ROOTANA_FLAGS) $(ROOTANA_DEFS)  \
-o $@ $< $(CINT)/rootana/Dict.cxx $(ROOTANA_OBJS) -lDragon -lRootanaCut -L$(DRLIB) \

$(PWD)/bin/anaDragon: $(SRC)/rootana/anaDragon.cxx $(DRLIB)/libDragon.so $(CINT)/rootana/Dict.cxx $(DRLIB)/libRootanaCut.so $(ROOTANA_OBJS) $(ROOTANA_REMOTE_OBJS)
	$(LINK) $(ROOTANA_FLAGS) $(ROOTANA_DEFS) \
-o $@ $< $(CINT)/rootana/Dict.cxx $(ROOTANA_OBJS) -lDragon -lRootanaCut -L$(DRLIB) $(ROOTANA_LIBS) $(MIDASLIBS) \

rootana_clean:
	rm -f $(ROOTANA_OBJS) anaDragon libRootanaDragon.so $(CINT)/rootana/* $(DRLIB)/libRootanaCut.so

Dragon: $(OBJ)/Dragon.o


### FOR ROOTBEER ###

RBINC=-I$(RB_HOME)/src
RB_OBJECTS= 				\
$(OBJ)/rootbeer/rbdragon.o

RB_HEADERS= $(SRC)/rootbeer/rbdragon.hxx

RB_DEFS=-DRB_DRAGON_HOMEDIR=$(PWD)


$(CINT)/rootbeer/rootbeerDict.cxx: $(SRC)/rootbeer/rbsymbols.hxx $(DR_DICT_DEP) $(RB_HOME)/cint/RBDictionary.cxx $(RB_HOME)/cint/MidasDict.cxx
	rootcint -f $@ -c $(CXXFLAGS) $(RBINC) -p $< $(CINT)/rootbeer/rblinkdef.h \

$(OBJ)/rootbeer/rbdragon.o: $(SRC)/rootbeer/rbdragon.cxx $(SRC)/rootbeer/*.hxx $(DR_DICT_DEP) $(CINT)/rootbeer/rootbeerDict.cxx
	$(CXX) $(RB_DEFS) $(RBINC) $(FPIC) -c \
-o $@ $< \

$(PWD)/bin/rbdragon: $(CINT)/rootbeer/rootbeerDict.cxx $(RB_OBJECTS) 
	$(LINK) $^ $(RBINC) -L$(PWD)/../../rootbeer/lib  -lDragon -lRootbeer -lrbMidas \
-o $@ \



Timestamp: $(OBJ)/rootbeer/Timestamp.o
MidasBuffer: $(OBJ)/rootbeer/MidasBuffer.o
DragonEvents: $(OBJ)/rootbeer/DragonEvents.o
DragonRootbeer: $(OBJ)/rootbeer/DragonRootbeer.o



#### REMOVE EVERYTHING GENERATED BY MAKE ####

clean:
	rm -rf $(DRLIB)/*.so $(CINT)/DragonDictionary.* $(OBJECTS) $(RB_OBJECTS) obj/rootana/*.o obj/*/*.o $(CINT)/rootana/* bin/*


#### FOR DOXYGEN ####

doc::
	cd doc ; doxygen Doxyfile ; cd ..


#### FOR UNIT TESTING ####

mxml.o:           $(OBJ)/midas/libMidasInterface/mxml.o
strlcpy.o:        $(OBJ)/midas/libMidasInterface/strlcpy.o
Odb.o:            $(OBJ)/midas/Odb.o
Xml.o:            $(OBJ)/midas/Xml.o
TMidasFile.o:     $(OBJ)/midas/libMidasInterface/TMidasFile.o
TMidasEvent.o:    $(OBJ)/midas/libMidasInterface/TMidasEvent.o
Event.o:          $(OBJ)/midas/Event.o

TStamp.o:         $(OBJ)/tstamp/TStamp.o

V792.o:           $(OBJ)/vme/V792.o
V1190.o:          $(OBJ)/vme/V1190.o
Io32.o:           $(OBJ)/vme/Io32.o

Bgo.o:            $(OBJ)/dragon/Bgo.o
Mcp.o:            $(OBJ)/dragon/Mcp.o
Dsssd.o:          $(OBJ)/dragon/Dsssd.o
Auxillary.o:      $(OBJ)/dragon/Auxillary.o
IonChamber.o:     $(OBJ)/dragon/IonChamber.o
SurfaceBarrier.o: $(OBJ)/dragon/SurfaceBarrier.o

Head.o:           $(OBJ)/dragon/Head.o
Tail.o:           $(OBJ)/dragon/Tail.o
Scaler.o:         $(OBJ)/dragon/Scaler.o

test/%: test/%.cxx $(DRLIB)/libDragon.so
	$(LINK) \
$< -o $@ \
-DMIDASSYS -lDragon -L$(DRLIB) $(MIDASLIBS) -DODB_TEST -I$(PWD)/src


odbtest: $(DRLIB)/libDragon.so
	$(LINK) src/midas/Odb.cxx -o test/odbtest -DMIDASSYS -lDragon -L$(DRLIB) $(MIDASLIBS) -DODB_TEST -I$(PWD)/src

filltest: test/filltest.cxx $(DRLIB)/libDragon.so
	$(LINK) test/filltest.cxx -o test/filltest -DMIDAS_BUFFERS -lDragon -L$(DRLIB) -I$(PWD)/src \<|MERGE_RESOLUTION|>--- conflicted
+++ resolved
@@ -37,18 +37,8 @@
 
 
 ### CHOOSE YOUR COMPILER IF YOU WANT ###
-##CXX=g++ -Wall
-<<<<<<< HEAD
-CXX=clang++ -Wall -I/opt/local/include/
-
-##CC=gcc -Wall
-CC=clang -Wall -I/opt/local/include/
-=======
 CXX=c++ -Wall -I/opt/local/include/
-
-##CC=gcc -Wall
 CC=cc -Wall -I/opt/local/include/
->>>>>>> 6564c95f
 
 
 #####################################
