--- conflicted
+++ resolved
@@ -22,11 +22,7 @@
 USE_ROOT=YES
 USE_ROOTANA=NO
 USE_ROOTBEER=NO
-<<<<<<< HEAD
-USE_MIDAS=NO
-=======
 USE_MIDAS=YES
->>>>>>> 77940b06
 
 ## Automatically turn off rootana if on jabberwock
 THE_HOST := $(shell hostname)
@@ -62,16 +58,12 @@
 DYLIB=-shared
 FPIC=-fPIC
 INCFLAGS=-I$(SRC) -I$(CINT)
-<<<<<<< HEAD
-DEBUG=-ggdb -O0 -DDEBUG
-CXXFLAGS=$(DEBUG) $(INCFLAGS) $(DEFINITIONS)
-
-=======
+
 DEBUG=-ggdb -O3 -DDEBUG
 #CXXFLAGS = -g -O2 -Wall -Wuninitialized
 CXXFLAGS = $(DEBUG) $(INCFLAGS) $(DEFINITIONS)
 CXXFLAGS += -DHAVE_ZLIB
->>>>>>> 77940b06
+
 
 ROOTLIBS=
 ifeq ($(USE_ROOT),YES)
@@ -87,10 +79,7 @@
 endif
 
 ifeq ($(USE_MIDAS),YES)
-<<<<<<< HEAD
-=======
 $(info ************  USE_MIDAS ************)
->>>>>>> 77940b06
 ifdef MIDASSYS
 CXXFLAGS += -DMIDASSYS
 MIDASLIBS = -lmidas -L$(MIDAS_LIB_DIR)
